/*
Copyright 2018 The Kubernetes Authors.

Licensed under the Apache License, Version 2.0 (the "License");
you may not use this file except in compliance with the License.
You may obtain a copy of the License at

    http://www.apache.org/licenses/LICENSE-2.0

Unless required by applicable law or agreed to in writing, software
distributed under the License is distributed on an "AS IS" BASIS,
WITHOUT WARRANTIES OR CONDITIONS OF ANY KIND, either express or implied.
See the License for the specific language governing permissions and
limitations under the License.
*/

package etcd

import (
	"context"
	"crypto/tls"
	"fmt"
	"path/filepath"
	"strings"
	"time"

	"github.com/coreos/etcd/clientv3"
	"github.com/coreos/etcd/pkg/transport"
	"github.com/pkg/errors"
	clientset "k8s.io/client-go/kubernetes"
	"k8s.io/klog"
	kubeadmapi "k8s.io/kubernetes/cmd/kubeadm/app/apis/kubeadm"
	"k8s.io/kubernetes/cmd/kubeadm/app/constants"
	"k8s.io/kubernetes/cmd/kubeadm/app/util/config"
	"k8s.io/kubernetes/cmd/kubeadm/app/util/staticpod"
)

// ClusterInterrogator is an interface to get etcd cluster related information
type ClusterInterrogator interface {
	ClusterAvailable() (bool, error)
	GetClusterStatus() (map[string]*clientv3.StatusResponse, error)
	GetClusterVersions() (map[string]string, error)
	GetVersion() (string, error)
	HasTLS() bool
	WaitForClusterAvailable(delay time.Duration, retries int, retryInterval time.Duration) (bool, error)
	Sync() error
	AddMember(name string, peerAddrs string) ([]Member, error)
}

// Client provides connection parameters for an etcd cluster
type Client struct {
	Endpoints []string
	TLS       *tls.Config
}

// HasTLS returns true if etcd is configured for TLS
func (c Client) HasTLS() bool {
	return c.TLS != nil
}

// PodManifestsHaveTLS reads the etcd staticpod manifest from disk and returns false if the TLS flags
// are missing from the command list. If all the flags are present it returns true.
func PodManifestsHaveTLS(ManifestDir string) (bool, error) {
	etcdPodPath := constants.GetStaticPodFilepath(constants.Etcd, ManifestDir)
	etcdPod, err := staticpod.ReadStaticPodFromDisk(etcdPodPath)
	if err != nil {
		return false, errors.Wrap(err, "failed to check if etcd pod implements TLS")
	}

	tlsFlags := []string{
		"--cert-file=",
		"--key-file=",
		"--trusted-ca-file=",
		"--client-cert-auth=",
		"--peer-cert-file=",
		"--peer-key-file=",
		"--peer-trusted-ca-file=",
		"--peer-client-cert-auth=",
	}
FlagLoop:
	for _, flag := range tlsFlags {
		for _, container := range etcdPod.Spec.Containers {
			for _, arg := range container.Command {
				if strings.Contains(arg, flag) {
					continue FlagLoop
				}
			}
		}
		// flag not found in any container
		return false, nil
	}
	// all flags were found in container args; pod fully implements TLS
	return true, nil
}

// New creates a new EtcdCluster client
func New(endpoints []string, ca, cert, key string) (*Client, error) {
	client := Client{Endpoints: endpoints}

	if ca != "" || cert != "" || key != "" {
		tlsInfo := transport.TLSInfo{
			CertFile:      cert,
			KeyFile:       key,
			TrustedCAFile: ca,
		}
		tlsConfig, err := tlsInfo.ClientConfig()
		if err != nil {
			return nil, err
		}
		client.TLS = tlsConfig
	}

	return &client, nil
}

// NewFromCluster creates an etcd client for the the etcd endpoints defined in the ClusterStatus value stored in
// the kubeadm-config ConfigMap in kube-system namespace.
// Once created, the client synchronizes client's endpoints with the known endpoints from the etcd membership API (reality check).
func NewFromCluster(client clientset.Interface, certificatesDir string) (*Client, error) {

	// Kubeadm v1.13 should manage v1.12 clusters and v1.13 clusters
	// v1.12 clusters can be have etcd listening on localhost only (if the cluster was created with kubeadm v1.12)
	// or etcd listening on localhost and API server advertise address (if the cluster was created with kubeadm v1.13).
	// The first case should be dropped in v1.14 when support for v1.12 clusters can be removed from the codebase.

	// Detect which type of etcd we are dealing with
	oldManifest := false
	klog.V(1).Infoln("checking etcd manifest")

	etcdManifestFile := constants.GetStaticPodFilepath(constants.Etcd, constants.GetStaticPodDirectory())
	etcdPod, err := staticpod.ReadStaticPodFromDisk(etcdManifestFile)
	if err != nil {
		return nil, errors.Wrap(err, "error reading etcd manifest file")
	}
	etcdContainer := etcdPod.Spec.Containers[0]
	for _, arg := range etcdContainer.Command {
		if arg == "--listen-client-urls=https://127.0.0.1:2379" {
			klog.V(1).Infoln("etcd manifest created by kubeadm v1.12")
			oldManifest = true
		}
	}

	// if etcd is listening on localhost only
	if oldManifest == true {
		// etcd cluster has a single member "by design"
		endpoints := []string{fmt.Sprintf("localhost:%d", constants.EtcdListenClientPort)}

		etcdClient, err := New(
			endpoints,
			filepath.Join(certificatesDir, constants.EtcdCACertName),
			filepath.Join(certificatesDir, constants.EtcdHealthcheckClientCertName),
			filepath.Join(certificatesDir, constants.EtcdHealthcheckClientKeyName),
		)
		if err != nil {
			return nil, errors.Wrapf(err, "error creating etcd client for %v endpoint", endpoints)
		}

		return etcdClient, nil
	}

<<<<<<< HEAD
// NewFromCluster creates an etcd client for the etcd endpoints defined in the ClusterStatus value stored in
// the kubeadm-config ConfigMap in kube-system namespace.
// Once created, the client synchronizes client's endpoints with the known endpoints from the etcd membership API (reality check).
func NewFromCluster(client clientset.Interface, certificatesDir string) (*Client, error) {
=======
	// etcd is listening on localhost and API server advertise address, and
	// the etcd cluster can have more than one etcd members, so it is necessary to get the
	// list of endpoints from kubeadm cluster status before connecting

>>>>>>> a44c2b9e
	// Gets the cluster status
	clusterStatus, err := config.GetClusterStatus(client)
	if err != nil {
		return nil, err
	}

	// Get the list of etcd endpoints from cluster status
	endpoints := []string{}
	for _, e := range clusterStatus.APIEndpoints {
		endpoints = append(endpoints, fmt.Sprintf("https://%s:%d", e.AdvertiseAddress, constants.EtcdListenClientPort))
	}
	klog.V(1).Infof("etcd endpoints read from pods: %s", strings.Join(endpoints, ","))

	// Creates an etcd client
	etcdClient, err := New(
		endpoints,
		filepath.Join(certificatesDir, constants.EtcdCACertName),
		filepath.Join(certificatesDir, constants.EtcdHealthcheckClientCertName),
		filepath.Join(certificatesDir, constants.EtcdHealthcheckClientKeyName),
	)
	if err != nil {
		return nil, errors.Wrapf(err, "error creating etcd client for %v endpoints", endpoints)
	}

	// synchronizes client's endpoints with the known endpoints from the etcd membership.
	err = etcdClient.Sync()
	if err != nil {
		return nil, errors.Wrap(err, "error syncing endpoints with etc")
	}

	return etcdClient, nil
}

// Sync synchronizes client's endpoints with the known endpoints from the etcd membership.
func (c Client) Sync() error {
	cli, err := clientv3.New(clientv3.Config{
		Endpoints:   c.Endpoints,
		DialTimeout: 20 * time.Second,
		TLS:         c.TLS,
	})
	if err != nil {
		return err
	}
	defer cli.Close()

	ctx, cancel := context.WithTimeout(context.Background(), 10*time.Second)
	err = cli.Sync(ctx)
	cancel()
	if err != nil {
		return err
	}
	klog.V(1).Infof("etcd endpoints read from etcd: %s", strings.Join(cli.Endpoints(), ","))

	c.Endpoints = cli.Endpoints()
	return nil
}

// Member struct defines an etcd member; it is used for avoiding to spread github.com/coreos/etcd dependency
// across kubeadm codebase
type Member struct {
	Name    string
	PeerURL string
}

// AddMember notifies an existing etcd cluster that a new member is joining
func (c Client) AddMember(name string, peerAddrs string) ([]Member, error) {
	cli, err := clientv3.New(clientv3.Config{
		Endpoints:   c.Endpoints,
		DialTimeout: 20 * time.Second,
		TLS:         c.TLS,
	})
	if err != nil {
		return nil, err
	}
	defer cli.Close()

	// Adds a new member to the cluster
	ctx, cancel := context.WithTimeout(context.Background(), 10*time.Second)
	resp, err := cli.MemberAdd(ctx, []string{peerAddrs})
	cancel()
	if err != nil {
		return nil, err
	}

	// Returns the updated list of etcd members
	ret := []Member{}
	for _, m := range resp.Members {
		// fixes the entry for the joining member (that doesn't have a name set in the initialCluster returned by etcd)
		if m.Name == "" {
			ret = append(ret, Member{Name: name, PeerURL: m.PeerURLs[0]})
		} else {
			ret = append(ret, Member{Name: m.Name, PeerURL: m.PeerURLs[0]})
		}
	}

	return ret, nil
}

// GetVersion returns the etcd version of the cluster.
// An error is returned if the version of all endpoints do not match
func (c Client) GetVersion() (string, error) {
	var clusterVersion string

	versions, err := c.GetClusterVersions()
	if err != nil {
		return "", err
	}
	for _, v := range versions {
		if clusterVersion != "" && clusterVersion != v {
			return "", errors.Errorf("etcd cluster contains endpoints with mismatched versions: %v", versions)
		}
		clusterVersion = v
	}
	if clusterVersion == "" {
		return "", errors.New("could not determine cluster etcd version")
	}
	return clusterVersion, nil
}

// GetClusterVersions returns a map of the endpoints and their associated versions
func (c Client) GetClusterVersions() (map[string]string, error) {
	versions := make(map[string]string)
	statuses, err := c.GetClusterStatus()
	if err != nil {
		return versions, err
	}

	for ep, status := range statuses {
		versions[ep] = status.Version
	}
	return versions, nil
}

// ClusterAvailable returns true if the cluster status indicates the cluster is available.
func (c Client) ClusterAvailable() (bool, error) {
	_, err := c.GetClusterStatus()
	if err != nil {
		return false, err
	}
	return true, nil
}

// GetClusterStatus returns nil for status Up or error for status Down
func (c Client) GetClusterStatus() (map[string]*clientv3.StatusResponse, error) {
	cli, err := clientv3.New(clientv3.Config{
		Endpoints:   c.Endpoints,
		DialTimeout: 5 * time.Second,
		TLS:         c.TLS,
	})
	if err != nil {
		return nil, err
	}
	defer cli.Close()

	clusterStatus := make(map[string]*clientv3.StatusResponse)
	for _, ep := range c.Endpoints {
		ctx, cancel := context.WithTimeout(context.Background(), 5*time.Second)
		resp, err := cli.Status(ctx, ep)
		cancel()
		if err != nil {
			return nil, err
		}
		clusterStatus[ep] = resp
	}
	return clusterStatus, nil
}

// WaitForClusterAvailable returns true if all endpoints in the cluster are available after an initial delay and retry attempts, an error is returned otherwise
func (c Client) WaitForClusterAvailable(delay time.Duration, retries int, retryInterval time.Duration) (bool, error) {
	fmt.Printf("[util/etcd] Waiting %v for initial delay\n", delay)
	time.Sleep(delay)
	for i := 0; i < retries; i++ {
		if i > 0 {
			fmt.Printf("[util/etcd] Waiting %v until next retry\n", retryInterval)
			time.Sleep(retryInterval)
		}
		fmt.Printf("[util/etcd] Attempting to see if all cluster endpoints are available %d/%d\n", i+1, retries)
		resp, err := c.ClusterAvailable()
		if err != nil {
			switch err {
			case context.DeadlineExceeded:
				fmt.Println("[util/etcd] Attempt timed out")
			default:
				fmt.Printf("[util/etcd] Attempt failed with error: %v\n", err)
			}
			continue
		}
		return resp, nil
	}
	return false, errors.New("timeout waiting for etcd cluster to be available")
}

// CheckConfigurationIsHA returns true if the given InitConfiguration etcd block appears to be an HA configuration.
func CheckConfigurationIsHA(cfg *kubeadmapi.Etcd) bool {
	return cfg.External != nil && len(cfg.External.Endpoints) > 1
}<|MERGE_RESOLUTION|>--- conflicted
+++ resolved
@@ -158,17 +158,16 @@
 		return etcdClient, nil
 	}
 
-<<<<<<< HEAD
+
 // NewFromCluster creates an etcd client for the etcd endpoints defined in the ClusterStatus value stored in
 // the kubeadm-config ConfigMap in kube-system namespace.
 // Once created, the client synchronizes client's endpoints with the known endpoints from the etcd membership API (reality check).
 func NewFromCluster(client clientset.Interface, certificatesDir string) (*Client, error) {
-=======
+
 	// etcd is listening on localhost and API server advertise address, and
 	// the etcd cluster can have more than one etcd members, so it is necessary to get the
 	// list of endpoints from kubeadm cluster status before connecting
 
->>>>>>> a44c2b9e
 	// Gets the cluster status
 	clusterStatus, err := config.GetClusterStatus(client)
 	if err != nil {
