/*
Copyright 2017 The Kubernetes Authors.

Licensed under the Apache License, Version 2.0 (the "License");
you may not use this file except in compliance with the License.
You may obtain a copy of the License at

    http://www.apache.org/licenses/LICENSE-2.0

Unless required by applicable law or agreed to in writing, software
distributed under the License is distributed on an "AS IS" BASIS,
WITHOUT WARRANTIES OR CONDITIONS OF ANY KIND, either express or implied.
See the License for the specific language governing permissions and
limitations under the License.
*/

package features

import (
	"k8s.io/apimachinery/pkg/util/runtime"
	genericfeatures "k8s.io/apiserver/pkg/features"
	utilfeature "k8s.io/apiserver/pkg/util/feature"
	"k8s.io/component-base/featuregate"
)

const (
	// Every feature gate should add method here following this template:
	//
	// // owner: @username
	// // alpha: v1.X
	// MyFeature featuregate.Feature = "MyFeature"

	// owner: @tallclair
	// beta: v1.4
	AppArmor featuregate.Feature = "AppArmor"

	// owner: @mtaufen
	// alpha: v1.4
	// beta: v1.11
	DynamicKubeletConfig featuregate.Feature = "DynamicKubeletConfig"

	// owner: @pweil-
	// alpha: v1.5
	//
	// Default userns=host for containers that are using other host namespaces, host mounts, the pod
	// contains a privileged container, or specific non-namespaced capabilities (MKNOD, SYS_MODULE,
	// SYS_TIME). This should only be enabled if user namespace remapping is enabled in the docker daemon.
	ExperimentalHostUserNamespaceDefaultingGate featuregate.Feature = "ExperimentalHostUserNamespaceDefaulting"

	// owner: @jiayingz
	// beta: v1.10
	//
	// Enables support for Device Plugins
	DevicePlugins featuregate.Feature = "DevicePlugins"

	// owner: @dxist
	// alpha: v1.16
	//
	// Enables support of HPA scaling to zero pods when an object or custom metric is configured.
	HPAScaleToZero featuregate.Feature = "HPAScaleToZero"

	// owner: @mikedanese
	// alpha: v1.7
	// beta: v1.12
	//
	// Gets a server certificate for the kubelet from the Certificate Signing
	// Request API instead of generating one self signed and auto rotates the
	// certificate as expiration approaches.
	RotateKubeletServerCertificate featuregate.Feature = "RotateKubeletServerCertificate"

	// owner: @mikedanese
	// beta: v1.8
	// ga: v1.19
	//
	// Automatically renews the client certificate used for communicating with
	// the API server as the certificate approaches expiration.
	RotateKubeletClientCertificate featuregate.Feature = "RotateKubeletClientCertificate"

	// owner: @jinxu
	// beta: v1.10
	//
	// New local storage types to support local storage capacity isolation
	LocalStorageCapacityIsolation featuregate.Feature = "LocalStorageCapacityIsolation"

	// owner: @gnufied
	// beta: v1.11
	// Ability to Expand persistent volumes
	ExpandPersistentVolumes featuregate.Feature = "ExpandPersistentVolumes"

	// owner: @mlmhl
	// beta: v1.15
	// Ability to expand persistent volumes' file system without unmounting volumes.
	ExpandInUsePersistentVolumes featuregate.Feature = "ExpandInUsePersistentVolumes"

	// owner: @gnufied
	// alpha: v1.14
	// beta: v1.16
	// Ability to expand CSI volumes
	ExpandCSIVolumes featuregate.Feature = "ExpandCSIVolumes"

	// owner: @verb
	// alpha: v1.16
	//
	// Allows running an ephemeral container in pod namespaces to troubleshoot a running pod.
	EphemeralContainers featuregate.Feature = "EphemeralContainers"

	// owner: @sjenning
	// alpha: v1.11
	//
	// Allows resource reservations at the QoS level preventing pods at lower QoS levels from
	// bursting into resources requested at higher QoS levels (memory only for now)
	QOSReserved featuregate.Feature = "QOSReserved"

	// owner: @ConnorDoyle
	// alpha: v1.8
	// beta: v1.10
	//
	// Alternative container-level CPU affinity policies.
	CPUManager featuregate.Feature = "CPUManager"

	// owner: @szuecs
	// alpha: v1.12
	//
	// Enable nodes to change CPUCFSQuotaPeriod
	CPUCFSQuotaPeriod featuregate.Feature = "CustomCPUCFSQuotaPeriod"

	// owner: @lmdaly
	// alpha: v1.16
	// beta: v1.18
	//
	// Enable resource managers to make NUMA aligned decisions
	TopologyManager featuregate.Feature = "TopologyManager"

	// owner: @sjenning
	// beta: v1.11
	//
	// Enable pods to set sysctls on a pod
	Sysctls featuregate.Feature = "Sysctls"

	// owner @smarterclayton
	// alpha: v1.16
	// beta:  v1.19
	//
	// Enable legacy behavior to vary cluster functionality on the node-role.kubernetes.io labels. On by default (legacy), will be turned off in 1.18.
	LegacyNodeRoleBehavior featuregate.Feature = "LegacyNodeRoleBehavior"

	// owner @brendandburns
	// alpha: v1.9
	// beta:  v1.19
	//
	// Enable nodes to exclude themselves from service load balancers
	ServiceNodeExclusion featuregate.Feature = "ServiceNodeExclusion"

	// owner @smarterclayton
	// alpha: v1.16
	// beta:  v1.19
	//
	// Enable nodes to exclude themselves from network disruption checks
	NodeDisruptionExclusion featuregate.Feature = "NodeDisruptionExclusion"

	// owner: @saad-ali
	// alpha: v1.12
	// beta:  v1.14
	// GA:    v1.18
	// Enable all logic related to the CSIDriver API object in storage.k8s.io
	CSIDriverRegistry featuregate.Feature = "CSIDriverRegistry"

	// owner: @verult
	// alpha: v1.12
	// beta:  v1.14
	// ga:    v1.17
	// Enable all logic related to the CSINode API object in storage.k8s.io
	CSINodeInfo featuregate.Feature = "CSINodeInfo"

	// owner: @screeley44
	// alpha: v1.9
	// beta:  v1.13
	// ga: 	  v1.18
	//
	// Enable Block volume support in containers.
	BlockVolume featuregate.Feature = "BlockVolume"

	// owner: @pospispa
	// GA: v1.11
	//
	// Postpone deletion of a PV or a PVC when they are being used
	StorageObjectInUseProtection featuregate.Feature = "StorageObjectInUseProtection"

	// owner: @dims, @derekwaynecarr
	// alpha: v1.10
	// beta: v1.14
	// GA: v1.20
	//
	// Implement support for limiting pids in pods
	SupportPodPidsLimit featuregate.Feature = "SupportPodPidsLimit"

	// owner: @feiskyer
	// alpha: v1.10
	//
	// Enable Hyper-V containers on Windows
	// Deprecated in 1.20 and removed in 1.21
	HyperVContainer featuregate.Feature = "HyperVContainer"

	// owner: @mikedanese
	// beta: v1.12
	// ga: v1.20
	//
	// Implement TokenRequest endpoint on service account resources.
	TokenRequest featuregate.Feature = "TokenRequest"

	// owner: @mikedanese
	// beta: v1.12
	// ga: v1.20
	//
	// Enable ServiceAccountTokenVolumeProjection support in ProjectedVolumes.
	TokenRequestProjection featuregate.Feature = "TokenRequestProjection"

	// owner: @mikedanese
	// alpha: v1.13
	//
	// Migrate ServiceAccount volumes to use a projected volume consisting of a
	// ServiceAccountTokenVolumeProjection. This feature adds new required flags
	// to the API server.
	BoundServiceAccountTokenVolume featuregate.Feature = "BoundServiceAccountTokenVolume"

	// owner: @mtaufen
	// alpha: v1.18
	// beta: v1.20
	//
	// Enable OIDC discovery endpoints (issuer and JWKS URLs) for the service
	// account issuer in the API server.
	// Note these endpoints serve minimally-compliant discovery docs that are
	// intended to be used for service account token verification.
	ServiceAccountIssuerDiscovery featuregate.Feature = "ServiceAccountIssuerDiscovery"

	// owner: @Random-Liu
	// beta: v1.11
	//
	// Enable container log rotation for cri container runtime
	CRIContainerLogRotation featuregate.Feature = "CRIContainerLogRotation"

	// owner: @krmayankk
	// beta: v1.14
	//
	// Enables control over the primary group ID of containers' init processes.
	RunAsGroup featuregate.Feature = "RunAsGroup"

	// owner: @saad-ali
	// ga
	//
	// Allow mounting a subpath of a volume in a container
	// Do not remove this feature gate even though it's GA
	VolumeSubpath featuregate.Feature = "VolumeSubpath"

	// owner: @gnufied
	// beta : v1.12
	// GA   : v1.17

	//
	// Add support for volume plugins to report node specific
	// volume limits
	AttachVolumeLimit featuregate.Feature = "AttachVolumeLimit"

	// owner: @ravig
	// alpha: v1.11
	//
	// Include volume count on node to be considered for balanced resource allocation while scheduling.
	// A node which has closer cpu,memory utilization and volume count is favoured by scheduler
	// while making decisions.
	BalanceAttachedNodeVolumes featuregate.Feature = "BalanceAttachedNodeVolumes"

	// owner: @vladimirvivien
	// alpha: v1.11
	// beta:  v1.14
	// ga: 	  v1.18
	//
	// Enables CSI to use raw block storage volumes
	CSIBlockVolume featuregate.Feature = "CSIBlockVolume"

	// owner: @pohly
	// alpha: v1.14
	// beta: v1.16
	//
	// Enables CSI Inline volumes support for pods
	CSIInlineVolume featuregate.Feature = "CSIInlineVolume"

	// owner: @pohly
	// alpha: v1.19
	//
	// Enables tracking of available storage capacity that CSI drivers provide.
	CSIStorageCapacity featuregate.Feature = "CSIStorageCapacity"

	// owner: @alculquicondor
	// beta: v1.20
	//
	// Enables the use of PodTopologySpread scheduling plugin to do default
	// spreading and disables legacy SelectorSpread plugin.
	DefaultPodTopologySpread featuregate.Feature = "DefaultPodTopologySpread"

	// owner: @pohly
	// alpha: v1.19
	//
	// Enables generic ephemeral inline volume support for pods
	GenericEphemeralVolume featuregate.Feature = "GenericEphemeralVolume"

	// owner: @tallclair
	// alpha: v1.12
	// beta:  v1.14
	//
	// Enables RuntimeClass, for selecting between multiple runtimes to run a pod.
	RuntimeClass featuregate.Feature = "RuntimeClass"

	// owner: @mtaufen
	// alpha: v1.12
	// beta:  v1.14
	// GA: v1.17
	//
	// Kubelet uses the new Lease API to report node heartbeats,
	// (Kube) Node Lifecycle Controller uses these heartbeats as a node health signal.
	NodeLease featuregate.Feature = "NodeLease"

	// owner: @janosi
	// alpha: v1.12
	// beta:  v1.18
	// GA:    v1.20
	//
	// Enables SCTP as new protocol for Service ports, NetworkPolicy, and ContainerPort in Pod/Containers definition
	SCTPSupport featuregate.Feature = "SCTPSupport"

	// owner: @xing-yang
	// alpha: v1.12
	// beta: v1.17
	//
	// Enable volume snapshot data source support.
	VolumeSnapshotDataSource featuregate.Feature = "VolumeSnapshotDataSource"

	// owner: @jessfraz
	// alpha: v1.12
	//
	// Enables control over ProcMountType for containers.
	ProcMountType featuregate.Feature = "ProcMountType"

	// owner: @janetkuo
	// alpha: v1.12
	//
	// Allow TTL controller to clean up Pods and Jobs after they finish.
	TTLAfterFinished featuregate.Feature = "TTLAfterFinished"

	// owner: @dashpole
	// alpha: v1.13
	// beta: v1.15
	//
	// Enables the kubelet's pod resources grpc endpoint
	KubeletPodResources featuregate.Feature = "KubeletPodResources"

	// owner: @davidz627
	// alpha: v1.14
	// beta: v1.17
	//
	// Enables the in-tree storage to CSI Plugin migration feature.
	CSIMigration featuregate.Feature = "CSIMigration"

	// owner: @davidz627
	// alpha: v1.14
	// beta: v1.17
	//
	// Enables the GCE PD in-tree driver to GCE CSI Driver migration feature.
	CSIMigrationGCE featuregate.Feature = "CSIMigrationGCE"

	// owner: @davidz627
	// alpha: v1.17
	//
	// Disables the GCE PD in-tree driver.
	// Expects GCE PD CSI Driver to be installed and configured on all nodes.
	CSIMigrationGCEComplete featuregate.Feature = "CSIMigrationGCEComplete"

	// owner: @leakingtapan
	// alpha: v1.14
	// beta: v1.17
	//
	// Enables the AWS EBS in-tree driver to AWS EBS CSI Driver migration feature.
	CSIMigrationAWS featuregate.Feature = "CSIMigrationAWS"

	// owner: @leakingtapan
	// alpha: v1.17
	//
	// Disables the AWS EBS in-tree driver.
	// Expects AWS EBS CSI Driver to be installed and configured on all nodes.
	CSIMigrationAWSComplete featuregate.Feature = "CSIMigrationAWSComplete"

	// owner: @andyzhangx
	// alpha: v1.15
	// beta: v1.19
	//
	// Enables the Azure Disk in-tree driver to Azure Disk Driver migration feature.
	CSIMigrationAzureDisk featuregate.Feature = "CSIMigrationAzureDisk"

	// owner: @andyzhangx
	// alpha: v1.17
	//
	// Disables the Azure Disk in-tree driver.
	// Expects Azure Disk CSI Driver to be installed and configured on all nodes.
	CSIMigrationAzureDiskComplete featuregate.Feature = "CSIMigrationAzureDiskComplete"

	// owner: @andyzhangx
	// alpha: v1.15
	//
	// Enables the Azure File in-tree driver to Azure File Driver migration feature.
	CSIMigrationAzureFile featuregate.Feature = "CSIMigrationAzureFile"

	// owner: @andyzhangx
	// alpha: v1.17
	//
	// Disables the Azure File in-tree driver.
	// Expects Azure File CSI Driver to be installed and configured on all nodes.
	CSIMigrationAzureFileComplete featuregate.Feature = "CSIMigrationAzureFileComplete"

	// owner: @divyenpatel
	// beta: v1.19 (requires: vSphere vCenter/ESXi Version: 7.0u1, HW Version: VM version 15)
	//
	// Enables the vSphere in-tree driver to vSphere CSI Driver migration feature.
	CSIMigrationvSphere featuregate.Feature = "CSIMigrationvSphere"

	// owner: @divyenpatel
	// beta: v1.19 (requires: vSphere vCenter/ESXi Version: 7.0u1, HW Version: VM version 15)
	//
	// Disables the vSphere in-tree driver.
	// Expects vSphere CSI Driver to be installed and configured on all nodes.
	CSIMigrationvSphereComplete featuregate.Feature = "CSIMigrationvSphereComplete"

	// owner: @huffmanca
	// alpha: v1.19
	//
	// Determines if a CSI Driver supports applying fsGroup.
	CSIVolumeFSGroupPolicy featuregate.Feature = "CSIVolumeFSGroupPolicy"

	// owner: @gnufied
	// alpha: v1.18
	// beta: v1.20
	// Allows user to configure volume permission change policy for fsGroups when mounting
	// a volume in a Pod.
	ConfigurableFSGroupPolicy featuregate.Feature = "ConfigurableFSGroupPolicy"

	// owner: @RobertKrawitz, @derekwaynecarr
	// beta: v1.15
	// GA: v1.20
	//
	// Implement support for limiting pids in nodes
	SupportNodePidsLimit featuregate.Feature = "SupportNodePidsLimit"

	// owner: @adisky
	// alpha: v1.14
	// beta: v1.18
	//
	// Enables the OpenStack Cinder in-tree driver to OpenStack Cinder CSI Driver migration feature.
	CSIMigrationOpenStack featuregate.Feature = "CSIMigrationOpenStack"

	// owner: @adisky
	// alpha: v1.17
	//
	// Disables the OpenStack Cinder in-tree driver.
	// Expects the OpenStack Cinder CSI Driver to be installed and configured on all nodes.
	CSIMigrationOpenStackComplete featuregate.Feature = "CSIMigrationOpenStackComplete"

	// owner: @RobertKrawitz
	// alpha: v1.15
	//
	// Allow use of filesystems for ephemeral storage monitoring.
	// Only applies if LocalStorageCapacityIsolation is set.
	LocalStorageCapacityIsolationFSQuotaMonitoring featuregate.Feature = "LocalStorageCapacityIsolationFSQuotaMonitoring"

	// owner: @denkensk
	// alpha: v1.15
	// beta: v1.19
	//
	// Enables NonPreempting option for priorityClass and pod.
	NonPreemptingPriority featuregate.Feature = "NonPreemptingPriority"

	// owner: @j-griffith
	// alpha: v1.15
	// beta: v1.16
	// GA: v1.18
	//
	// Enable support for specifying an existing PVC as a DataSource
	VolumePVCDataSource featuregate.Feature = "VolumePVCDataSource"

	// owner: @egernst
	// alpha: v1.16
	// beta: v1.18
	//
	// Enables PodOverhead, for accounting pod overheads which are specific to a given RuntimeClass
	PodOverhead featuregate.Feature = "PodOverhead"

	// owner: @khenidak
	// alpha: v1.15
	//
	// Enables ipv6 dual stack
	IPv6DualStack featuregate.Feature = "IPv6DualStack"

	// owner: @robscott @freehan
	// alpha: v1.16
	//
	// Enable Endpoint Slices for more scalable Service endpoints.
	EndpointSlice featuregate.Feature = "EndpointSlice"

	// owner: @robscott @freehan
	// alpha: v1.18
	// beta: v1.19
	//
	// Enable Endpoint Slice consumption by kube-proxy for improved scalability.
	EndpointSliceProxying featuregate.Feature = "EndpointSliceProxying"

	// owner: @robscott @kumarvin123
	// alpha: v1.19
	//
	// Enable Endpoint Slice consumption by kube-proxy in Windows for improved scalability.
	WindowsEndpointSliceProxying featuregate.Feature = "WindowsEndpointSliceProxying"

	// owner: @Huang-Wei
	// alpha: v1.16
	// beta: v1.18
	// GA: v1.19
	//
	// Schedule pods evenly across available topology domains.
	EvenPodsSpread featuregate.Feature = "EvenPodsSpread"

	// owner: @matthyx
	// alpha: v1.16
	// beta: v1.18
	// GA: v1.20
	//
	// Enables the startupProbe in kubelet worker.
	StartupProbe featuregate.Feature = "StartupProbe"

	// owner: @deads2k
	// beta: v1.17
	//
	// Enables the users to skip TLS verification of kubelets on pod logs requests
	AllowInsecureBackendProxy featuregate.Feature = "AllowInsecureBackendProxy"

	// owner: @mortent
	// alpha: v1.3
	// beta:  v1.5
	//
	// Enable all logic related to the PodDisruptionBudget API object in policy
	PodDisruptionBudget featuregate.Feature = "PodDisruptionBudget"

	// owner: @m1093782566
	// alpha: v1.17
	//
	// Enables topology aware service routing
	ServiceTopology featuregate.Feature = "ServiceTopology"

	// owner: @robscott
	// alpha: v1.18
	// beta:  v1.19
	//
	// Enables AppProtocol field for Services and Endpoints.
	ServiceAppProtocol featuregate.Feature = "ServiceAppProtocol"

	// owner: @wojtek-t
	// alpha: v1.18
	// beta: v1.19
	//
	// Enables a feature to make secrets and configmaps data immutable.
	ImmutableEphemeralVolumes featuregate.Feature = "ImmutableEphemeralVolumes"

	// owner: @bart0sh
	// alpha: v1.18
	// beta: v1.19
	//
	// Enables usage of HugePages-<size> in a volume medium,
	// e.g. emptyDir:
	//        medium: HugePages-1Gi
	HugePageStorageMediumSize featuregate.Feature = "HugePageStorageMediumSize"

	// owner: @derekwaynecarr
	// alpha: v1.20
	//
	// Enables usage of hugepages-<size> in downward API.
	DownwardAPIHugePages featuregate.Feature = "DownwardAPIHugePages"

	// owner: @freehan
	// GA: v1.18
	//
	// Enable ExternalTrafficPolicy for Service ExternalIPs.
	// This is for bug fix #69811
	ExternalPolicyForExternalIP featuregate.Feature = "ExternalPolicyForExternalIP"

	// owner: @bswartz
	// alpha: v1.18
	//
	// Enables usage of any object for volume data source in PVCs
	AnyVolumeDataSource featuregate.Feature = "AnyVolumeDataSource"

	// owner: @javidiaz
	// alpha: v1.19
	// beta: v1.20
	//
	// Allow setting the Fully Qualified Domain Name (FQDN) in the hostname of a Pod. If a Pod does not
	// have FQDN, this feature has no effect.
	SetHostnameAsFQDN featuregate.Feature = "SetHostnameAsFQDN"

	// owner: @ksubrmnn
	// alpha: v1.14
	// beta: v1.20
	//
	// Allows kube-proxy to run in Overlay mode for Windows
	WinOverlay featuregate.Feature = "WinOverlay"

	// owner: @ksubrmnn
	// alpha: v1.14
	//
	// Allows kube-proxy to create DSR loadbalancers for Windows
	WinDSR featuregate.Feature = "WinDSR"

	// owner: @RenaudWasTaken @dashpole
	// alpha: v1.19
	// beta: v1.20
	//
	// Disables Accelerator Metrics Collected by Kubelet
	DisableAcceleratorUsageMetrics featuregate.Feature = "DisableAcceleratorUsageMetrics"

	// owner: @arjunrn @mwielgus @josephburnett
	// alpha: v1.20
	//
	// Add support for the HPA to scale based on metrics from individual containers
	// in target pods
	HPAContainerMetrics featuregate.Feature = "HPAContainerMetrics"

	// owner: @zshihang
	// alpha: v1.13
	// beta: v1.20
	//
	// Allows kube-controller-manager to publish kube-root-ca.crt configmap to
	// every namespace. This feature is a prerequisite of BoundServiceAccountTokenVolume.
	RootCAConfigMap featuregate.Feature = "RootCAConfigMap"

	// owner: @andrewsykim
	// alpha: v1.20
	//
	// Enable Terminating condition in Endpoint Slices.
	EndpointSliceTerminatingCondition featuregate.Feature = "EndpointSliceTerminatingCondition"

	// owner: @derekwaynecarr
	// alpha: v1.20
	//
	// Enables kubelet support to size memory backed volumes
	SizeMemoryBackedVolumes featuregate.Feature = "SizeMemoryBackedVolumes"

	// owner: @Sh4d1
	// alpha: v1.21
	// LoadBalancerIPMode enables the IPMode field in the LoadBalancerIngress status of a Service
	LoadBalancerIPMode featuregate.Feature = "LoadBalancerIPMode"

	// owner: @andrewsykim @SergeyKanzhelev
	// GA: v1.20
	//
	// Ensure kubelet respects exec probe timeouts. Feature gate exists in-case existing workloads
	// may depend on old behavior where exec probe timeouts were ignored.
	// Lock to default in v1.21 and remove in v1.22.
	ExecProbeTimeout featuregate.Feature = "ExecProbeTimeout"
)

func init() {
	runtime.Must(utilfeature.DefaultMutableFeatureGate.Add(defaultKubernetesFeatureGates))
}

// defaultKubernetesFeatureGates consists of all known Kubernetes-specific feature keys.
// To add a new feature, define a key for it above and add it here. The features will be
// available throughout Kubernetes binaries.
var defaultKubernetesFeatureGates = map[featuregate.Feature]featuregate.FeatureSpec{
	AppArmor:             {Default: true, PreRelease: featuregate.Beta},
	DynamicKubeletConfig: {Default: true, PreRelease: featuregate.Beta},
	ExperimentalHostUserNamespaceDefaultingGate: {Default: false, PreRelease: featuregate.Beta},
	DevicePlugins:                  {Default: true, PreRelease: featuregate.Beta},
	RotateKubeletServerCertificate: {Default: true, PreRelease: featuregate.Beta},
	RotateKubeletClientCertificate: {Default: true, PreRelease: featuregate.GA, LockToDefault: true}, // remove in 1.20
	LocalStorageCapacityIsolation:  {Default: true, PreRelease: featuregate.Beta},
	Sysctls:                        {Default: true, PreRelease: featuregate.Beta},
	EphemeralContainers:            {Default: false, PreRelease: featuregate.Alpha},
	QOSReserved:                    {Default: false, PreRelease: featuregate.Alpha},
	ExpandPersistentVolumes:        {Default: true, PreRelease: featuregate.Beta},
	ExpandInUsePersistentVolumes:   {Default: true, PreRelease: featuregate.Beta},
	ExpandCSIVolumes:               {Default: true, PreRelease: featuregate.Beta},
	AttachVolumeLimit:              {Default: true, PreRelease: featuregate.GA, LockToDefault: true}, // remove in 1.19
	CPUManager:                     {Default: true, PreRelease: featuregate.Beta},
	CPUCFSQuotaPeriod:              {Default: false, PreRelease: featuregate.Alpha},
	TopologyManager:                {Default: true, PreRelease: featuregate.Beta},
	ServiceNodeExclusion:           {Default: true, PreRelease: featuregate.Beta},
	NodeDisruptionExclusion:        {Default: true, PreRelease: featuregate.Beta},
	CSIDriverRegistry:              {Default: true, PreRelease: featuregate.GA, LockToDefault: true}, // remove in 1.20
	CSINodeInfo:                    {Default: true, PreRelease: featuregate.GA, LockToDefault: true}, // remove in 1.19
	BlockVolume:                    {Default: true, PreRelease: featuregate.GA, LockToDefault: true}, // remove in 1.20
	StorageObjectInUseProtection:   {Default: true, PreRelease: featuregate.GA},
	SupportPodPidsLimit:            {Default: true, PreRelease: featuregate.GA, LockToDefault: true}, // remove in 1.23
	SupportNodePidsLimit:           {Default: true, PreRelease: featuregate.GA, LockToDefault: true}, // remove in 1.23
	HyperVContainer:                {Default: false, PreRelease: featuregate.Deprecated},
	TokenRequest:                   {Default: true, PreRelease: featuregate.GA, LockToDefault: true}, // remove in 1.21
	TokenRequestProjection:         {Default: true, PreRelease: featuregate.GA, LockToDefault: true}, // remove in 1.21
	BoundServiceAccountTokenVolume: {Default: false, PreRelease: featuregate.Alpha},
	ServiceAccountIssuerDiscovery:  {Default: true, PreRelease: featuregate.Beta},
	CRIContainerLogRotation:        {Default: true, PreRelease: featuregate.Beta},
	CSIMigration:                   {Default: true, PreRelease: featuregate.Beta},
	CSIMigrationGCE:                {Default: false, PreRelease: featuregate.Beta}, // Off by default (requires GCE PD CSI Driver)
	CSIMigrationGCEComplete:        {Default: false, PreRelease: featuregate.Alpha},
	CSIMigrationAWS:                {Default: false, PreRelease: featuregate.Beta}, // Off by default (requires AWS EBS CSI driver)
	CSIMigrationAWSComplete:        {Default: false, PreRelease: featuregate.Alpha},
	CSIMigrationAzureDisk:          {Default: false, PreRelease: featuregate.Beta}, // Off by default (requires Azure Disk CSI driver)
	CSIMigrationAzureDiskComplete:  {Default: false, PreRelease: featuregate.Alpha},
	CSIMigrationAzureFile:          {Default: false, PreRelease: featuregate.Alpha},
	CSIMigrationAzureFileComplete:  {Default: false, PreRelease: featuregate.Alpha},
	CSIMigrationvSphere:            {Default: false, PreRelease: featuregate.Beta},
	CSIMigrationvSphereComplete:    {Default: false, PreRelease: featuregate.Beta},
	RunAsGroup:                     {Default: true, PreRelease: featuregate.Beta},
	CSIMigrationOpenStack:          {Default: false, PreRelease: featuregate.Beta}, // Off by default (requires OpenStack Cinder CSI driver)
	CSIMigrationOpenStackComplete:  {Default: false, PreRelease: featuregate.Alpha},
	VolumeSubpath:                  {Default: true, PreRelease: featuregate.GA},
	ConfigurableFSGroupPolicy:      {Default: true, PreRelease: featuregate.Beta},
	BalanceAttachedNodeVolumes:     {Default: false, PreRelease: featuregate.Alpha},
	CSIBlockVolume:                 {Default: true, PreRelease: featuregate.GA, LockToDefault: true}, // remove in 1.20
	CSIInlineVolume:                {Default: true, PreRelease: featuregate.Beta},
	CSIStorageCapacity:             {Default: false, PreRelease: featuregate.Alpha},
	GenericEphemeralVolume:         {Default: false, PreRelease: featuregate.Alpha},
	CSIVolumeFSGroupPolicy:         {Default: false, PreRelease: featuregate.Alpha},
	RuntimeClass:                   {Default: true, PreRelease: featuregate.Beta},
	NodeLease:                      {Default: true, PreRelease: featuregate.GA, LockToDefault: true},
	SCTPSupport:                    {Default: true, PreRelease: featuregate.GA, LockToDefault: true}, // remove in 1.22
	VolumeSnapshotDataSource:       {Default: true, PreRelease: featuregate.Beta},
	ProcMountType:                  {Default: false, PreRelease: featuregate.Alpha},
	TTLAfterFinished:               {Default: false, PreRelease: featuregate.Alpha},
	KubeletPodResources:            {Default: true, PreRelease: featuregate.Beta},
<<<<<<< HEAD
	ServiceLoadBalancerFinalizer:   {Default: true, PreRelease: featuregate.GA, LockToDefault: true},
=======
	WindowsGMSA:                    {Default: true, PreRelease: featuregate.GA, LockToDefault: true}, // remove in 1.20
	WindowsRunAsUserName:           {Default: true, PreRelease: featuregate.GA, LockToDefault: true}, // remove in 1.20
>>>>>>> 5a75f643
	LocalStorageCapacityIsolationFSQuotaMonitoring: {Default: false, PreRelease: featuregate.Alpha},
	NonPreemptingPriority:                          {Default: true, PreRelease: featuregate.Beta},
	VolumePVCDataSource:                            {Default: true, PreRelease: featuregate.GA, LockToDefault: true}, // remove in 1.20
	PodOverhead:                                    {Default: true, PreRelease: featuregate.Beta},
	IPv6DualStack:                                  {Default: false, PreRelease: featuregate.Alpha},
	EndpointSlice:                                  {Default: true, PreRelease: featuregate.Beta},
	EndpointSliceProxying:                          {Default: true, PreRelease: featuregate.Beta},
	EndpointSliceTerminatingCondition:              {Default: false, PreRelease: featuregate.Alpha},
	WindowsEndpointSliceProxying:                   {Default: false, PreRelease: featuregate.Alpha},
	EvenPodsSpread:                                 {Default: true, PreRelease: featuregate.GA, LockToDefault: true}, // remove in 1.21
	StartupProbe:                                   {Default: true, PreRelease: featuregate.GA, LockToDefault: true}, // remove in 1.23
	AllowInsecureBackendProxy:                      {Default: true, PreRelease: featuregate.Beta},
	PodDisruptionBudget:                            {Default: true, PreRelease: featuregate.Beta},
	ServiceTopology:                                {Default: false, PreRelease: featuregate.Alpha},
	ServiceAppProtocol:                             {Default: true, PreRelease: featuregate.Beta},
	ImmutableEphemeralVolumes:                      {Default: true, PreRelease: featuregate.Beta},
	HugePageStorageMediumSize:                      {Default: true, PreRelease: featuregate.Beta},
	DownwardAPIHugePages:                           {Default: false, PreRelease: featuregate.Alpha},
	ExternalPolicyForExternalIP:                    {Default: true, PreRelease: featuregate.GA, LockToDefault: true}, // remove in 1.22
	AnyVolumeDataSource:                            {Default: false, PreRelease: featuregate.Alpha},
	DefaultPodTopologySpread:                       {Default: true, PreRelease: featuregate.Beta},
	SetHostnameAsFQDN:                              {Default: true, PreRelease: featuregate.Beta},
	WinOverlay:                                     {Default: true, PreRelease: featuregate.Beta},
	WinDSR:                                         {Default: false, PreRelease: featuregate.Alpha},
	DisableAcceleratorUsageMetrics:                 {Default: true, PreRelease: featuregate.Beta},
	HPAContainerMetrics:                            {Default: false, PreRelease: featuregate.Alpha},
	RootCAConfigMap:                                {Default: true, PreRelease: featuregate.Beta},
	SizeMemoryBackedVolumes:                        {Default: false, PreRelease: featuregate.Alpha},
	LoadBalancerIPMode:                             {Default: false, PreRelease: featuregate.Alpha},
	ExecProbeTimeout:                               {Default: true, PreRelease: featuregate.GA}, // lock to default in v1.21 and remove in v1.22

	// inherited features from generic apiserver, relisted here to get a conflict if it is changed
	// unintentionally on either side:
	genericfeatures.StreamingProxyRedirects: {Default: true, PreRelease: featuregate.Deprecated},
	genericfeatures.ValidateProxyRedirects:  {Default: true, PreRelease: featuregate.Beta},
	genericfeatures.AdvancedAuditing:        {Default: true, PreRelease: featuregate.GA},
	genericfeatures.APIResponseCompression:  {Default: true, PreRelease: featuregate.Beta},
	genericfeatures.APIListChunking:         {Default: true, PreRelease: featuregate.Beta},
	genericfeatures.DryRun:                  {Default: true, PreRelease: featuregate.GA},
	genericfeatures.ServerSideApply:         {Default: true, PreRelease: featuregate.Beta},
	genericfeatures.APIPriorityAndFairness:  {Default: false, PreRelease: featuregate.Alpha},
	genericfeatures.WarningHeaders:          {Default: true, PreRelease: featuregate.Beta},

	// features that enable backwards compatibility but are scheduled to be removed
	// ...
	HPAScaleToZero:         {Default: false, PreRelease: featuregate.Alpha},
	LegacyNodeRoleBehavior: {Default: true, PreRelease: featuregate.Beta},
}<|MERGE_RESOLUTION|>--- conflicted
+++ resolved
@@ -730,12 +730,6 @@
 	ProcMountType:                  {Default: false, PreRelease: featuregate.Alpha},
 	TTLAfterFinished:               {Default: false, PreRelease: featuregate.Alpha},
 	KubeletPodResources:            {Default: true, PreRelease: featuregate.Beta},
-<<<<<<< HEAD
-	ServiceLoadBalancerFinalizer:   {Default: true, PreRelease: featuregate.GA, LockToDefault: true},
-=======
-	WindowsGMSA:                    {Default: true, PreRelease: featuregate.GA, LockToDefault: true}, // remove in 1.20
-	WindowsRunAsUserName:           {Default: true, PreRelease: featuregate.GA, LockToDefault: true}, // remove in 1.20
->>>>>>> 5a75f643
 	LocalStorageCapacityIsolationFSQuotaMonitoring: {Default: false, PreRelease: featuregate.Alpha},
 	NonPreemptingPriority:                          {Default: true, PreRelease: featuregate.Beta},
 	VolumePVCDataSource:                            {Default: true, PreRelease: featuregate.GA, LockToDefault: true}, // remove in 1.20
