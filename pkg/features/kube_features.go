--- conflicted
+++ resolved
@@ -776,12 +776,8 @@
 	ProcMountType:                  {Default: false, PreRelease: featuregate.Alpha},
 	TTLAfterFinished:               {Default: false, PreRelease: featuregate.Alpha},
 	KubeletPodResources:            {Default: true, PreRelease: featuregate.Beta},
-<<<<<<< HEAD
-	ServiceLoadBalancerFinalizer:   {Default: true, PreRelease: featuregate.GA, LockToDefault: true},
-=======
 	WindowsGMSA:                    {Default: true, PreRelease: featuregate.GA, LockToDefault: true}, // remove in 1.20
 	WindowsRunAsUserName:           {Default: true, PreRelease: featuregate.GA, LockToDefault: true}, // remove in 1.20
->>>>>>> 19b15b2f
 	LocalStorageCapacityIsolationFSQuotaMonitoring: {Default: false, PreRelease: featuregate.Alpha},
 	NonPreemptingPriority:                          {Default: true, PreRelease: featuregate.Beta},
 	VolumePVCDataSource:                            {Default: true, PreRelease: featuregate.GA, LockToDefault: true}, // remove in 1.20
