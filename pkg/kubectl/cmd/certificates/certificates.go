--- conflicted
+++ resolved
@@ -48,22 +48,15 @@
 		},
 	}
 
-<<<<<<< HEAD
 	cmd.AddCommand(NewCmdCertificateApprove(f, ioStreams))
-=======
-	cmd.AddCommand(newCmdCertificateApprove(f, ioStreams))
->>>>>>> 19ee637f
 	cmd.AddCommand(newCmdCertificateDeny(f, ioStreams))
 
 	return cmd
 }
 
-<<<<<<< HEAD
+
 // CertificateOptions create CertificateOptions struct
 type CertificateOptions struct {
-=======
-type certificateOptions struct {
->>>>>>> 19ee637f
 	resource.FilenameOptions
 
 	PrintFlags *genericclioptions.PrintFlags
@@ -79,24 +72,16 @@
 }
 
 // newCertificateOptions creates the options for certificate
-<<<<<<< HEAD
 func newCertificateOptions(ioStreams genericclioptions.IOStreams) *CertificateOptions {
 	return &CertificateOptions{
-=======
-func newCertificateOptions(ioStreams genericclioptions.IOStreams) *certificateOptions {
-	return &certificateOptions{
->>>>>>> 19ee637f
 		PrintFlags: genericclioptions.NewPrintFlags("approved").WithTypeSetter(scheme.Scheme),
 		IOStreams:  ioStreams,
 	}
 }
 
-<<<<<<< HEAD
 // Complete complete certificateOptions initialization
 func (o *CertificateOptions) Complete(f cmdutil.Factory, cmd *cobra.Command, args []string) error {
-=======
-func (o *certificateOptions) Complete(f cmdutil.Factory, cmd *cobra.Command, args []string) error {
->>>>>>> 19ee637f
+
 	o.csrNames = args
 	o.outputStyle = cmdutil.GetFlagString(cmd, "output")
 
@@ -123,24 +108,20 @@
 	return nil
 }
 
-<<<<<<< HEAD
+
 // Validate validate CertificateOptions Legitimacy
 func (o *CertificateOptions) Validate() error {
-=======
-func (o *certificateOptions) Validate() error {
->>>>>>> 19ee637f
+
 	if len(o.csrNames) < 1 && cmdutil.IsFilenameSliceEmpty(o.Filenames, o.Kustomize) {
 		return fmt.Errorf("one or more CSRs must be specified as <name> or -f <filename>")
 	}
 	return nil
 }
 
-<<<<<<< HEAD
+
 // NewCmdCertificateApprove creates the cmd to approve for certificate
 func NewCmdCertificateApprove(f cmdutil.Factory, ioStreams genericclioptions.IOStreams) *cobra.Command {
-=======
-func newCmdCertificateApprove(f cmdutil.Factory, ioStreams genericclioptions.IOStreams) *cobra.Command {
->>>>>>> 19ee637f
+
 	o := newCertificateOptions(ioStreams)
 
 	cmd := &cobra.Command{
@@ -174,12 +155,10 @@
 	return cmd
 }
 
-<<<<<<< HEAD
+
 // RunCertificateApprove running instructions for accepting certificates
 func (o *CertificateOptions) RunCertificateApprove(force bool) error {
-=======
-func (o *certificateOptions) RunCertificateApprove(force bool) error {
->>>>>>> 19ee637f
+
 	return o.modifyCertificateCondition(o.builder, o.clientSet, force, func(csr *certificatesv1beta1.CertificateSigningRequest) (*certificatesv1beta1.CertificateSigningRequest, bool) {
 		var alreadyApproved bool
 		for _, c := range csr.Status.Conditions {
@@ -229,12 +208,10 @@
 	return cmd
 }
 
-<<<<<<< HEAD
+
 // RunCertificateDeny instructions to run prohibited certificates
 func (o *CertificateOptions) RunCertificateDeny(force bool) error {
-=======
-func (o *certificateOptions) RunCertificateDeny(force bool) error {
->>>>>>> 19ee637f
+
 	return o.modifyCertificateCondition(o.builder, o.clientSet, force, func(csr *certificatesv1beta1.CertificateSigningRequest) (*certificatesv1beta1.CertificateSigningRequest, bool) {
 		var alreadyDenied bool
 		for _, c := range csr.Status.Conditions {
@@ -255,7 +232,7 @@
 	})
 }
 
-func (o *certificateOptions) modifyCertificateCondition(builder *resource.Builder, clientSet certificatesv1beta1client.CertificatesV1beta1Interface, force bool, modify func(csr *certificatesv1beta1.CertificateSigningRequest) (*certificatesv1beta1.CertificateSigningRequest, bool)) error {
+func (o *CertificateOptions) modifyCertificateCondition(builder *resource.Builder, clientSet certificatesv1beta1client.CertificatesV1beta1Interface, force bool, modify func(csr *certificatesv1beta1.CertificateSigningRequest) (*certificatesv1beta1.CertificateSigningRequest, bool)) error {
 	var found int
 	r := builder.
 		WithScheme(scheme.Scheme, scheme.Scheme.PrioritizedVersionsAllGroups()...).
