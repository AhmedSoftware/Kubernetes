--- conflicted
+++ resolved
@@ -786,16 +786,14 @@
 				return err
 			}
 
-<<<<<<< HEAD
 			if err := s.Convert(&in.Status.LoadBalancer, &out.LoadBalancerStatus, 0); err != nil {
 				return err
 			}
-=======
+
 			if err := s.Convert(&in.Spec.Type, &out.Type, 0); err != nil {
 				return err
 			}
 			out.CreateExternalLoadBalancer = in.Spec.Type == api.ServiceTypeLoadBalancer
->>>>>>> 14f52d18
 
 			return nil
 		},
@@ -839,9 +837,10 @@
 				return err
 			}
 
-<<<<<<< HEAD
 			if err := s.Convert(&in.LoadBalancerStatus, &out.Status.LoadBalancer, 0); err != nil {
-=======
+				return err
+			}
+
 			typeIn := in.Type
 			if typeIn == "" {
 				if in.CreateExternalLoadBalancer {
@@ -851,7 +850,6 @@
 				}
 			}
 			if err := s.Convert(&typeIn, &out.Spec.Type, 0); err != nil {
->>>>>>> 14f52d18
 				return err
 			}
 
