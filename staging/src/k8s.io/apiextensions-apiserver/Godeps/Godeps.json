{
	"ImportPath": "k8s.io/apiextensions-apiserver",
	"GoVersion": "go1.11",
	"GodepVersion": "v80-k8s-r1",
	"Packages": [
		"./..."
	],
	"Deps": [
		{
			"ImportPath": "bitbucket.org/ww/goautoneg",
			"Rev": "75cd24fc2f2c2a2088577d12123ddee5f54e0675"
		},
		{
			"ImportPath": "github.com/Azure/go-ansiterm",
			"Rev": "d6e3b3328b783f23731bc4d058875b0371ff8109"
		},
		{
			"ImportPath": "github.com/Azure/go-ansiterm/winterm",
			"Rev": "d6e3b3328b783f23731bc4d058875b0371ff8109"
		},
		{
			"ImportPath": "github.com/NYTimes/gziphandler",
			"Rev": "56545f4a5d46df9a6648819d1664c3a03a13ffdb"
		},
		{
			"ImportPath": "github.com/PuerkitoBio/purell",
			"Rev": "8a290539e2e8629dbc4e6bad948158f790ec31f4"
		},
		{
			"ImportPath": "github.com/PuerkitoBio/urlesc",
			"Rev": "5bd2802263f21d8788851d5305584c82a5c75d7e"
		},
		{
			"ImportPath": "github.com/asaskevich/govalidator",
			"Rev": "f9ffefc3facfbe0caee3fea233cbb6e8208f4541"
		},
		{
			"ImportPath": "github.com/beorn7/perks/quantile",
			"Rev": "3ac7bf7a47d159a033b107610db8a1b6575507a4"
		},
		{
			"ImportPath": "github.com/coreos/bbolt",
			"Rev": "48ea1b39c25fc1bab3506fbc712ecbaa842c4d2d"
		},
		{
			"ImportPath": "github.com/coreos/etcd/alarm",
			"Rev": "27fc7e2296f506182f58ce846e48f36b34fe6842"
		},
		{
			"ImportPath": "github.com/coreos/etcd/auth",
			"Rev": "27fc7e2296f506182f58ce846e48f36b34fe6842"
		},
		{
			"ImportPath": "github.com/coreos/etcd/auth/authpb",
			"Rev": "27fc7e2296f506182f58ce846e48f36b34fe6842"
		},
		{
			"ImportPath": "github.com/coreos/etcd/client",
			"Rev": "27fc7e2296f506182f58ce846e48f36b34fe6842"
		},
		{
			"ImportPath": "github.com/coreos/etcd/clientv3",
			"Rev": "27fc7e2296f506182f58ce846e48f36b34fe6842"
		},
		{
			"ImportPath": "github.com/coreos/etcd/clientv3/concurrency",
			"Rev": "27fc7e2296f506182f58ce846e48f36b34fe6842"
		},
		{
			"ImportPath": "github.com/coreos/etcd/clientv3/namespace",
			"Rev": "27fc7e2296f506182f58ce846e48f36b34fe6842"
		},
		{
			"ImportPath": "github.com/coreos/etcd/clientv3/naming",
			"Rev": "27fc7e2296f506182f58ce846e48f36b34fe6842"
		},
		{
			"ImportPath": "github.com/coreos/etcd/compactor",
			"Rev": "27fc7e2296f506182f58ce846e48f36b34fe6842"
		},
		{
			"ImportPath": "github.com/coreos/etcd/discovery",
			"Rev": "27fc7e2296f506182f58ce846e48f36b34fe6842"
		},
		{
			"ImportPath": "github.com/coreos/etcd/embed",
			"Rev": "27fc7e2296f506182f58ce846e48f36b34fe6842"
		},
		{
			"ImportPath": "github.com/coreos/etcd/error",
			"Rev": "27fc7e2296f506182f58ce846e48f36b34fe6842"
		},
		{
			"ImportPath": "github.com/coreos/etcd/etcdserver",
			"Rev": "27fc7e2296f506182f58ce846e48f36b34fe6842"
		},
		{
			"ImportPath": "github.com/coreos/etcd/etcdserver/api",
			"Rev": "27fc7e2296f506182f58ce846e48f36b34fe6842"
		},
		{
			"ImportPath": "github.com/coreos/etcd/etcdserver/api/etcdhttp",
			"Rev": "27fc7e2296f506182f58ce846e48f36b34fe6842"
		},
		{
			"ImportPath": "github.com/coreos/etcd/etcdserver/api/v2http",
			"Rev": "27fc7e2296f506182f58ce846e48f36b34fe6842"
		},
		{
			"ImportPath": "github.com/coreos/etcd/etcdserver/api/v2http/httptypes",
			"Rev": "27fc7e2296f506182f58ce846e48f36b34fe6842"
		},
		{
			"ImportPath": "github.com/coreos/etcd/etcdserver/api/v2v3",
			"Rev": "27fc7e2296f506182f58ce846e48f36b34fe6842"
		},
		{
			"ImportPath": "github.com/coreos/etcd/etcdserver/api/v3client",
			"Rev": "27fc7e2296f506182f58ce846e48f36b34fe6842"
		},
		{
			"ImportPath": "github.com/coreos/etcd/etcdserver/api/v3election",
			"Rev": "27fc7e2296f506182f58ce846e48f36b34fe6842"
		},
		{
			"ImportPath": "github.com/coreos/etcd/etcdserver/api/v3election/v3electionpb",
			"Rev": "27fc7e2296f506182f58ce846e48f36b34fe6842"
		},
		{
			"ImportPath": "github.com/coreos/etcd/etcdserver/api/v3election/v3electionpb/gw",
			"Rev": "27fc7e2296f506182f58ce846e48f36b34fe6842"
		},
		{
			"ImportPath": "github.com/coreos/etcd/etcdserver/api/v3lock",
			"Rev": "27fc7e2296f506182f58ce846e48f36b34fe6842"
		},
		{
			"ImportPath": "github.com/coreos/etcd/etcdserver/api/v3lock/v3lockpb",
			"Rev": "27fc7e2296f506182f58ce846e48f36b34fe6842"
		},
		{
			"ImportPath": "github.com/coreos/etcd/etcdserver/api/v3lock/v3lockpb/gw",
			"Rev": "27fc7e2296f506182f58ce846e48f36b34fe6842"
		},
		{
			"ImportPath": "github.com/coreos/etcd/etcdserver/api/v3rpc",
			"Rev": "27fc7e2296f506182f58ce846e48f36b34fe6842"
		},
		{
			"ImportPath": "github.com/coreos/etcd/etcdserver/api/v3rpc/rpctypes",
			"Rev": "27fc7e2296f506182f58ce846e48f36b34fe6842"
		},
		{
			"ImportPath": "github.com/coreos/etcd/etcdserver/auth",
			"Rev": "27fc7e2296f506182f58ce846e48f36b34fe6842"
		},
		{
			"ImportPath": "github.com/coreos/etcd/etcdserver/etcdserverpb",
			"Rev": "27fc7e2296f506182f58ce846e48f36b34fe6842"
		},
		{
			"ImportPath": "github.com/coreos/etcd/etcdserver/etcdserverpb/gw",
			"Rev": "27fc7e2296f506182f58ce846e48f36b34fe6842"
		},
		{
			"ImportPath": "github.com/coreos/etcd/etcdserver/membership",
			"Rev": "27fc7e2296f506182f58ce846e48f36b34fe6842"
		},
		{
			"ImportPath": "github.com/coreos/etcd/etcdserver/stats",
			"Rev": "27fc7e2296f506182f58ce846e48f36b34fe6842"
		},
		{
			"ImportPath": "github.com/coreos/etcd/integration",
			"Rev": "27fc7e2296f506182f58ce846e48f36b34fe6842"
		},
		{
			"ImportPath": "github.com/coreos/etcd/lease",
			"Rev": "27fc7e2296f506182f58ce846e48f36b34fe6842"
		},
		{
			"ImportPath": "github.com/coreos/etcd/lease/leasehttp",
			"Rev": "27fc7e2296f506182f58ce846e48f36b34fe6842"
		},
		{
			"ImportPath": "github.com/coreos/etcd/lease/leasepb",
			"Rev": "27fc7e2296f506182f58ce846e48f36b34fe6842"
		},
		{
			"ImportPath": "github.com/coreos/etcd/mvcc",
			"Rev": "27fc7e2296f506182f58ce846e48f36b34fe6842"
		},
		{
			"ImportPath": "github.com/coreos/etcd/mvcc/backend",
			"Rev": "27fc7e2296f506182f58ce846e48f36b34fe6842"
		},
		{
			"ImportPath": "github.com/coreos/etcd/mvcc/mvccpb",
			"Rev": "27fc7e2296f506182f58ce846e48f36b34fe6842"
		},
		{
			"ImportPath": "github.com/coreos/etcd/pkg/adt",
			"Rev": "27fc7e2296f506182f58ce846e48f36b34fe6842"
		},
		{
			"ImportPath": "github.com/coreos/etcd/pkg/contention",
			"Rev": "27fc7e2296f506182f58ce846e48f36b34fe6842"
		},
		{
			"ImportPath": "github.com/coreos/etcd/pkg/cors",
			"Rev": "27fc7e2296f506182f58ce846e48f36b34fe6842"
		},
		{
			"ImportPath": "github.com/coreos/etcd/pkg/cpuutil",
			"Rev": "27fc7e2296f506182f58ce846e48f36b34fe6842"
		},
		{
			"ImportPath": "github.com/coreos/etcd/pkg/crc",
			"Rev": "27fc7e2296f506182f58ce846e48f36b34fe6842"
		},
		{
			"ImportPath": "github.com/coreos/etcd/pkg/debugutil",
			"Rev": "27fc7e2296f506182f58ce846e48f36b34fe6842"
		},
		{
			"ImportPath": "github.com/coreos/etcd/pkg/fileutil",
			"Rev": "27fc7e2296f506182f58ce846e48f36b34fe6842"
		},
		{
			"ImportPath": "github.com/coreos/etcd/pkg/httputil",
			"Rev": "27fc7e2296f506182f58ce846e48f36b34fe6842"
		},
		{
			"ImportPath": "github.com/coreos/etcd/pkg/idutil",
			"Rev": "27fc7e2296f506182f58ce846e48f36b34fe6842"
		},
		{
			"ImportPath": "github.com/coreos/etcd/pkg/ioutil",
			"Rev": "27fc7e2296f506182f58ce846e48f36b34fe6842"
		},
		{
			"ImportPath": "github.com/coreos/etcd/pkg/logutil",
			"Rev": "27fc7e2296f506182f58ce846e48f36b34fe6842"
		},
		{
			"ImportPath": "github.com/coreos/etcd/pkg/netutil",
			"Rev": "27fc7e2296f506182f58ce846e48f36b34fe6842"
		},
		{
			"ImportPath": "github.com/coreos/etcd/pkg/pathutil",
			"Rev": "27fc7e2296f506182f58ce846e48f36b34fe6842"
		},
		{
			"ImportPath": "github.com/coreos/etcd/pkg/pbutil",
			"Rev": "27fc7e2296f506182f58ce846e48f36b34fe6842"
		},
		{
			"ImportPath": "github.com/coreos/etcd/pkg/runtime",
			"Rev": "27fc7e2296f506182f58ce846e48f36b34fe6842"
		},
		{
			"ImportPath": "github.com/coreos/etcd/pkg/schedule",
			"Rev": "27fc7e2296f506182f58ce846e48f36b34fe6842"
		},
		{
			"ImportPath": "github.com/coreos/etcd/pkg/srv",
			"Rev": "27fc7e2296f506182f58ce846e48f36b34fe6842"
		},
		{
			"ImportPath": "github.com/coreos/etcd/pkg/testutil",
			"Rev": "27fc7e2296f506182f58ce846e48f36b34fe6842"
		},
		{
			"ImportPath": "github.com/coreos/etcd/pkg/tlsutil",
			"Rev": "27fc7e2296f506182f58ce846e48f36b34fe6842"
		},
		{
			"ImportPath": "github.com/coreos/etcd/pkg/transport",
			"Rev": "27fc7e2296f506182f58ce846e48f36b34fe6842"
		},
		{
			"ImportPath": "github.com/coreos/etcd/pkg/types",
			"Rev": "27fc7e2296f506182f58ce846e48f36b34fe6842"
		},
		{
			"ImportPath": "github.com/coreos/etcd/pkg/wait",
			"Rev": "27fc7e2296f506182f58ce846e48f36b34fe6842"
		},
		{
			"ImportPath": "github.com/coreos/etcd/proxy/grpcproxy",
			"Rev": "27fc7e2296f506182f58ce846e48f36b34fe6842"
		},
		{
			"ImportPath": "github.com/coreos/etcd/proxy/grpcproxy/adapter",
			"Rev": "27fc7e2296f506182f58ce846e48f36b34fe6842"
		},
		{
			"ImportPath": "github.com/coreos/etcd/proxy/grpcproxy/cache",
			"Rev": "27fc7e2296f506182f58ce846e48f36b34fe6842"
		},
		{
			"ImportPath": "github.com/coreos/etcd/raft",
			"Rev": "27fc7e2296f506182f58ce846e48f36b34fe6842"
		},
		{
			"ImportPath": "github.com/coreos/etcd/raft/raftpb",
			"Rev": "27fc7e2296f506182f58ce846e48f36b34fe6842"
		},
		{
			"ImportPath": "github.com/coreos/etcd/rafthttp",
			"Rev": "27fc7e2296f506182f58ce846e48f36b34fe6842"
		},
		{
			"ImportPath": "github.com/coreos/etcd/snap",
			"Rev": "27fc7e2296f506182f58ce846e48f36b34fe6842"
		},
		{
			"ImportPath": "github.com/coreos/etcd/snap/snappb",
			"Rev": "27fc7e2296f506182f58ce846e48f36b34fe6842"
		},
		{
			"ImportPath": "github.com/coreos/etcd/store",
			"Rev": "27fc7e2296f506182f58ce846e48f36b34fe6842"
		},
		{
			"ImportPath": "github.com/coreos/etcd/version",
			"Rev": "27fc7e2296f506182f58ce846e48f36b34fe6842"
		},
		{
			"ImportPath": "github.com/coreos/etcd/wal",
			"Rev": "27fc7e2296f506182f58ce846e48f36b34fe6842"
		},
		{
			"ImportPath": "github.com/coreos/etcd/wal/walpb",
			"Rev": "27fc7e2296f506182f58ce846e48f36b34fe6842"
		},
		{
			"ImportPath": "github.com/coreos/go-semver/semver",
			"Rev": "e214231b295a8ea9479f11b70b35d5acf3556d9b"
		},
		{
			"ImportPath": "github.com/coreos/go-systemd/daemon",
			"Rev": "39ca1b05acc7ad1220e09f133283b8859a8b71ab"
		},
		{
			"ImportPath": "github.com/coreos/go-systemd/journal",
			"Rev": "39ca1b05acc7ad1220e09f133283b8859a8b71ab"
		},
		{
			"ImportPath": "github.com/coreos/pkg/capnslog",
			"Rev": "97fdf19511ea361ae1c100dd393cc47f8dcfa1e1"
		},
		{
			"ImportPath": "github.com/davecgh/go-spew/spew",
			"Rev": "782f4967f2dc4564575ca782fe2d04090b5faca8"
		},
		{
			"ImportPath": "github.com/dgrijalva/jwt-go",
			"Rev": "01aeca54ebda6e0fbfafd0a524d234159c05ec20"
		},
		{
			"ImportPath": "github.com/docker/docker/pkg/term",
			"Rev": "a9fbbdc8dd8794b20af358382ab780559bca589d"
		},
		{
			"ImportPath": "github.com/docker/docker/pkg/term/windows",
			"Rev": "a9fbbdc8dd8794b20af358382ab780559bca589d"
		},
		{
			"ImportPath": "github.com/emicklei/go-restful",
			"Rev": "ff4f55a206334ef123e4f79bbf348980da81ca46"
		},
		{
			"ImportPath": "github.com/emicklei/go-restful/log",
			"Rev": "ff4f55a206334ef123e4f79bbf348980da81ca46"
		},
		{
			"ImportPath": "github.com/evanphx/json-patch",
			"Rev": "36442dbdb585210f8d5a1b45e67aa323c197d5c4"
		},
		{
			"ImportPath": "github.com/ghodss/yaml",
			"Rev": "c7ce16629ff4cd059ed96ed06419dd3856fd3577"
		},
		{
			"ImportPath": "github.com/globalsign/mgo/bson",
			"Rev": "eeefdecb41b842af6dc652aaea4026e8403e62df"
		},
		{
			"ImportPath": "github.com/globalsign/mgo/internal/json",
			"Rev": "eeefdecb41b842af6dc652aaea4026e8403e62df"
		},
		{
			"ImportPath": "github.com/go-openapi/analysis",
			"Rev": "c701774f4e604d952e4e8c56dee260be696e33c3"
		},
		{
			"ImportPath": "github.com/go-openapi/analysis/internal",
			"Rev": "c701774f4e604d952e4e8c56dee260be696e33c3"
		},
		{
			"ImportPath": "github.com/go-openapi/errors",
			"Rev": "d9664f9fab8994271e573ed69cf2adfc09b7a800"
		},
		{
			"ImportPath": "github.com/go-openapi/jsonpointer",
			"Rev": "ef5f0afec364d3b9396b7b77b43dbe26bf1f8004"
		},
		{
			"ImportPath": "github.com/go-openapi/jsonreference",
			"Rev": "8483a886a90412cd6858df4ea3483dce9c8e35a3"
		},
		{
			"ImportPath": "github.com/go-openapi/loads",
			"Rev": "150d36912387ec2f607be674c5be309ddccc0eed"
		},
		{
			"ImportPath": "github.com/go-openapi/runtime",
			"Rev": "231d7876b7019dbcbfc97a7ba764379497b67c1d"
		},
		{
			"ImportPath": "github.com/go-openapi/spec",
			"Rev": "5bae59e25b21498baea7f9d46e9c147ec106a42e"
		},
		{
			"ImportPath": "github.com/go-openapi/strfmt",
			"Rev": "35fe47352985e13cc75f13120d70d26fd764ed51"
		},
		{
			"ImportPath": "github.com/go-openapi/swag",
			"Rev": "5899d5c5e619fda5fa86e14795a835f473ca284c"
		},
		{
			"ImportPath": "github.com/go-openapi/validate",
			"Rev": "d2eab7d93009e9215fc85b2faa2c2f2a98c2af48"
		},
		{
			"ImportPath": "github.com/gogo/protobuf/gogoproto",
			"Rev": "342cbe0a04158f6dcb03ca0079991a51a4248c02"
		},
		{
			"ImportPath": "github.com/gogo/protobuf/proto",
			"Rev": "342cbe0a04158f6dcb03ca0079991a51a4248c02"
		},
		{
			"ImportPath": "github.com/gogo/protobuf/protoc-gen-gogo/descriptor",
			"Rev": "342cbe0a04158f6dcb03ca0079991a51a4248c02"
		},
		{
			"ImportPath": "github.com/gogo/protobuf/sortkeys",
			"Rev": "342cbe0a04158f6dcb03ca0079991a51a4248c02"
		},
		{
			"ImportPath": "github.com/golang/groupcache/lru",
			"Rev": "02826c3e79038b59d737d3b1c0a1d937f71a4433"
		},
		{
			"ImportPath": "github.com/golang/protobuf/jsonpb",
			"Rev": "b4deda0973fb4c70b50d226b1af49f3da59f5265"
		},
		{
			"ImportPath": "github.com/golang/protobuf/proto",
			"Rev": "b4deda0973fb4c70b50d226b1af49f3da59f5265"
		},
		{
			"ImportPath": "github.com/golang/protobuf/ptypes",
			"Rev": "b4deda0973fb4c70b50d226b1af49f3da59f5265"
		},
		{
			"ImportPath": "github.com/golang/protobuf/ptypes/any",
			"Rev": "b4deda0973fb4c70b50d226b1af49f3da59f5265"
		},
		{
			"ImportPath": "github.com/golang/protobuf/ptypes/duration",
			"Rev": "b4deda0973fb4c70b50d226b1af49f3da59f5265"
		},
		{
			"ImportPath": "github.com/golang/protobuf/ptypes/struct",
			"Rev": "b4deda0973fb4c70b50d226b1af49f3da59f5265"
		},
		{
			"ImportPath": "github.com/golang/protobuf/ptypes/timestamp",
			"Rev": "b4deda0973fb4c70b50d226b1af49f3da59f5265"
		},
		{
			"ImportPath": "github.com/google/btree",
			"Rev": "7d79101e329e5a3adf994758c578dab82b90c017"
		},
		{
			"ImportPath": "github.com/google/gofuzz",
			"Rev": "24818f796faf91cd76ec7bddd72458fbced7a6c1"
		},
		{
			"ImportPath": "github.com/googleapis/gnostic/OpenAPIv2",
			"Rev": "0c5108395e2debce0d731cf0287ddf7242066aba"
		},
		{
			"ImportPath": "github.com/googleapis/gnostic/compiler",
			"Rev": "0c5108395e2debce0d731cf0287ddf7242066aba"
		},
		{
			"ImportPath": "github.com/googleapis/gnostic/extensions",
			"Rev": "0c5108395e2debce0d731cf0287ddf7242066aba"
		},
		{
			"ImportPath": "github.com/gorilla/websocket",
			"Rev": "4201258b820c74ac8e6922fc9e6b52f71fe46f8d"
		},
		{
			"ImportPath": "github.com/gregjones/httpcache",
			"Rev": "787624de3eb7bd915c329cba748687a3b22666a6"
		},
		{
			"ImportPath": "github.com/gregjones/httpcache/diskcache",
			"Rev": "787624de3eb7bd915c329cba748687a3b22666a6"
		},
		{
			"ImportPath": "github.com/grpc-ecosystem/go-grpc-middleware",
			"Rev": "498ae206fc3cfe81cd82e48c1d4354026fa5f9ec"
		},
		{
			"ImportPath": "github.com/grpc-ecosystem/go-grpc-prometheus",
			"Rev": "2500245aa6110c562d17020fb31a2c133d737799"
		},
		{
			"ImportPath": "github.com/grpc-ecosystem/grpc-gateway/runtime",
			"Rev": "8cc3a55af3bcf171a1c23a90c4df9cf591706104"
		},
		{
			"ImportPath": "github.com/grpc-ecosystem/grpc-gateway/runtime/internal",
			"Rev": "8cc3a55af3bcf171a1c23a90c4df9cf591706104"
		},
		{
			"ImportPath": "github.com/grpc-ecosystem/grpc-gateway/utilities",
			"Rev": "8cc3a55af3bcf171a1c23a90c4df9cf591706104"
		},
		{
			"ImportPath": "github.com/hashicorp/golang-lru",
			"Rev": "a0d98a5f288019575c6d1f4bb1573fef2d1fcdc4"
		},
		{
			"ImportPath": "github.com/hashicorp/golang-lru/simplelru",
			"Rev": "a0d98a5f288019575c6d1f4bb1573fef2d1fcdc4"
		},
		{
			"ImportPath": "github.com/imdario/mergo",
			"Rev": "9316a62528ac99aaecb4e47eadd6dc8aa6533d58"
		},
		{
			"ImportPath": "github.com/inconshreveable/mousetrap",
			"Rev": "76626ae9c91c4f2a10f34cad8ce83ea42c93bb75"
		},
		{
			"ImportPath": "github.com/jonboulle/clockwork",
			"Rev": "72f9bd7c4e0c2a40055ab3d0f09654f730cce982"
		},
		{
			"ImportPath": "github.com/json-iterator/go",
			"Rev": "ab8a2e0c74be9d3be70b3184d9acc634935ded82"
		},
		{
			"ImportPath": "github.com/mailru/easyjson/buffer",
			"Rev": "2f5df55504ebc322e4d52d34df6a1f5b503bf26d"
		},
		{
			"ImportPath": "github.com/mailru/easyjson/jlexer",
			"Rev": "2f5df55504ebc322e4d52d34df6a1f5b503bf26d"
		},
		{
			"ImportPath": "github.com/mailru/easyjson/jwriter",
			"Rev": "2f5df55504ebc322e4d52d34df6a1f5b503bf26d"
		},
		{
			"ImportPath": "github.com/matttproud/golang_protobuf_extensions/pbutil",
			"Rev": "c12348ce28de40eed0136aa2b644d0ee0650e56c"
		},
		{
			"ImportPath": "github.com/mitchellh/mapstructure",
			"Rev": "53818660ed4955e899c0bcafa97299a388bd7c8e"
		},
		{
			"ImportPath": "github.com/modern-go/concurrent",
			"Rev": "bacd9c7ef1dd9b15be4a9909b8ac7a4e313eec94"
		},
		{
			"ImportPath": "github.com/modern-go/reflect2",
			"Rev": "94122c33edd36123c84d5368cfb2b69df93a0ec8"
		},
		{
			"ImportPath": "github.com/pborman/uuid",
			"Rev": "ca53cad383cad2479bbba7f7a1a05797ec1386e4"
		},
		{
			"ImportPath": "github.com/peterbourgon/diskv",
			"Rev": "5f041e8faa004a95c88a202771f4cc3e991971e6"
		},
		{
			"ImportPath": "github.com/pmezard/go-difflib/difflib",
			"Rev": "d8ed2627bdf02c080bf22230dbb337003b7aba2d"
		},
		{
			"ImportPath": "github.com/prometheus/client_golang/prometheus",
			"Rev": "abad2d1bd44235a26707c172eab6bca5bf2dbad3"
		},
		{
			"ImportPath": "github.com/prometheus/client_golang/prometheus/internal",
			"Rev": "abad2d1bd44235a26707c172eab6bca5bf2dbad3"
		},
		{
			"ImportPath": "github.com/prometheus/client_golang/prometheus/promhttp",
			"Rev": "abad2d1bd44235a26707c172eab6bca5bf2dbad3"
		},
		{
			"ImportPath": "github.com/prometheus/client_model/go",
			"Rev": "fa8ad6fec33561be4280a8f0514318c79d7f6cb6"
		},
		{
			"ImportPath": "github.com/prometheus/common/expfmt",
			"Rev": "13ba4ddd0caa9c28ca7b7bffe1dfa9ed8d5ef207"
		},
		{
			"ImportPath": "github.com/prometheus/common/internal/bitbucket.org/ww/goautoneg",
			"Rev": "13ba4ddd0caa9c28ca7b7bffe1dfa9ed8d5ef207"
		},
		{
			"ImportPath": "github.com/prometheus/common/model",
			"Rev": "13ba4ddd0caa9c28ca7b7bffe1dfa9ed8d5ef207"
		},
		{
			"ImportPath": "github.com/prometheus/procfs",
			"Rev": "65c1f6f8f0fc1e2185eb9863a3bc751496404259"
		},
		{
			"ImportPath": "github.com/prometheus/procfs/xfs",
			"Rev": "65c1f6f8f0fc1e2185eb9863a3bc751496404259"
		},
		{
			"ImportPath": "github.com/sirupsen/logrus",
			"Rev": "89742aefa4b206dcf400792f3bd35b542998eb3b"
		},
		{
			"ImportPath": "github.com/soheilhy/cmux",
			"Rev": "bb79a83465015a27a175925ebd155e660f55e9f1"
		},
		{
			"ImportPath": "github.com/spf13/cobra",
			"Rev": "c439c4fa093711d42e1b01acb1235b52004753c1"
		},
		{
			"ImportPath": "github.com/spf13/pflag",
			"Rev": "583c0c0531f06d5278b7d917446061adc344b5cd"
		},
		{
			"ImportPath": "github.com/stretchr/testify/assert",
			"Rev": "c679ae2cc0cb27ec3293fea7e254e47386f05d69"
		},
		{
			"ImportPath": "github.com/stretchr/testify/require",
			"Rev": "c679ae2cc0cb27ec3293fea7e254e47386f05d69"
		},
		{
			"ImportPath": "github.com/tmc/grpc-websocket-proxy/wsproxy",
			"Rev": "89b8d40f7ca833297db804fcb3be53a76d01c238"
		},
		{
			"ImportPath": "github.com/ugorji/go/codec",
			"Rev": "bdcc60b419d136a85cdf2e7cbcac34b3f1cd6e57"
		},
		{
			"ImportPath": "github.com/xiang90/probing",
			"Rev": "07dd2e8dfe18522e9c447ba95f2fe95262f63bb2"
		},
		{
			"ImportPath": "go.uber.org/atomic",
			"Rev": "8dc6146f7569370a472715e178d8ae31172ee6da"
		},
		{
			"ImportPath": "go.uber.org/multierr",
			"Rev": "ddea229ff1dff9e6fe8a6c0344ac73b09e81fce5"
		},
		{
			"ImportPath": "go.uber.org/zap",
			"Rev": "67bc79d13d155c02fd008f721863ff8cc5f30659"
		},
		{
			"ImportPath": "go.uber.org/zap/buffer",
			"Rev": "67bc79d13d155c02fd008f721863ff8cc5f30659"
		},
		{
			"ImportPath": "go.uber.org/zap/internal/bufferpool",
			"Rev": "67bc79d13d155c02fd008f721863ff8cc5f30659"
		},
		{
			"ImportPath": "go.uber.org/zap/internal/color",
			"Rev": "67bc79d13d155c02fd008f721863ff8cc5f30659"
		},
		{
			"ImportPath": "go.uber.org/zap/internal/exit",
			"Rev": "67bc79d13d155c02fd008f721863ff8cc5f30659"
		},
		{
			"ImportPath": "go.uber.org/zap/zapcore",
			"Rev": "67bc79d13d155c02fd008f721863ff8cc5f30659"
		},
		{
			"ImportPath": "golang.org/x/crypto/bcrypt",
			"Rev": "de0752318171da717af4ce24d0a2e8626afaeb11"
		},
		{
			"ImportPath": "golang.org/x/crypto/blowfish",
			"Rev": "de0752318171da717af4ce24d0a2e8626afaeb11"
		},
		{
			"ImportPath": "golang.org/x/crypto/ssh/terminal",
			"Rev": "de0752318171da717af4ce24d0a2e8626afaeb11"
		},
		{
			"ImportPath": "golang.org/x/net/context",
			"Rev": "0ed95abb35c445290478a5348a7b38bb154135fd"
		},
		{
			"ImportPath": "golang.org/x/net/http2",
			"Rev": "0ed95abb35c445290478a5348a7b38bb154135fd"
		},
		{
			"ImportPath": "golang.org/x/net/http2/hpack",
			"Rev": "0ed95abb35c445290478a5348a7b38bb154135fd"
		},
		{
			"ImportPath": "golang.org/x/net/idna",
			"Rev": "0ed95abb35c445290478a5348a7b38bb154135fd"
		},
		{
			"ImportPath": "golang.org/x/net/internal/timeseries",
			"Rev": "0ed95abb35c445290478a5348a7b38bb154135fd"
		},
		{
			"ImportPath": "golang.org/x/net/lex/httplex",
			"Rev": "0ed95abb35c445290478a5348a7b38bb154135fd"
		},
		{
			"ImportPath": "golang.org/x/net/trace",
			"Rev": "0ed95abb35c445290478a5348a7b38bb154135fd"
		},
		{
			"ImportPath": "golang.org/x/net/websocket",
			"Rev": "0ed95abb35c445290478a5348a7b38bb154135fd"
		},
		{
			"ImportPath": "golang.org/x/oauth2",
			"Rev": "a6bd8cefa1811bd24b86f8902872e4e8225f74c4"
		},
		{
			"ImportPath": "golang.org/x/oauth2/internal",
			"Rev": "a6bd8cefa1811bd24b86f8902872e4e8225f74c4"
		},
		{
			"ImportPath": "golang.org/x/sys/unix",
			"Rev": "95c6576299259db960f6c5b9b69ea52422860fce"
		},
		{
			"ImportPath": "golang.org/x/sys/windows",
			"Rev": "95c6576299259db960f6c5b9b69ea52422860fce"
		},
		{
			"ImportPath": "golang.org/x/text/cases",
			"Rev": "b19bf474d317b857955b12035d2c5acb57ce8b01"
		},
		{
			"ImportPath": "golang.org/x/text/internal",
			"Rev": "b19bf474d317b857955b12035d2c5acb57ce8b01"
		},
		{
			"ImportPath": "golang.org/x/text/internal/tag",
			"Rev": "b19bf474d317b857955b12035d2c5acb57ce8b01"
		},
		{
			"ImportPath": "golang.org/x/text/language",
			"Rev": "b19bf474d317b857955b12035d2c5acb57ce8b01"
		},
		{
			"ImportPath": "golang.org/x/text/runes",
			"Rev": "b19bf474d317b857955b12035d2c5acb57ce8b01"
		},
		{
			"ImportPath": "golang.org/x/text/secure/bidirule",
			"Rev": "b19bf474d317b857955b12035d2c5acb57ce8b01"
		},
		{
			"ImportPath": "golang.org/x/text/secure/precis",
			"Rev": "b19bf474d317b857955b12035d2c5acb57ce8b01"
		},
		{
			"ImportPath": "golang.org/x/text/transform",
			"Rev": "b19bf474d317b857955b12035d2c5acb57ce8b01"
		},
		{
			"ImportPath": "golang.org/x/text/unicode/bidi",
			"Rev": "b19bf474d317b857955b12035d2c5acb57ce8b01"
		},
		{
			"ImportPath": "golang.org/x/text/unicode/norm",
			"Rev": "b19bf474d317b857955b12035d2c5acb57ce8b01"
		},
		{
			"ImportPath": "golang.org/x/text/width",
			"Rev": "b19bf474d317b857955b12035d2c5acb57ce8b01"
		},
		{
			"ImportPath": "golang.org/x/time/rate",
			"Rev": "f51c12702a4d776e4c1fa9b0fabab841babae631"
		},
		{
			"ImportPath": "google.golang.org/genproto/googleapis/rpc/status",
			"Rev": "09f6ed296fc66555a25fe4ce95173148778dfa85"
		},
		{
			"ImportPath": "google.golang.org/grpc",
			"Rev": "168a6198bcb0ef175f7dacec0b8691fc141dc9b8"
		},
		{
			"ImportPath": "google.golang.org/grpc/balancer",
			"Rev": "168a6198bcb0ef175f7dacec0b8691fc141dc9b8"
		},
		{
			"ImportPath": "google.golang.org/grpc/balancer/base",
			"Rev": "168a6198bcb0ef175f7dacec0b8691fc141dc9b8"
		},
		{
			"ImportPath": "google.golang.org/grpc/balancer/roundrobin",
			"Rev": "168a6198bcb0ef175f7dacec0b8691fc141dc9b8"
		},
		{
			"ImportPath": "google.golang.org/grpc/codes",
			"Rev": "168a6198bcb0ef175f7dacec0b8691fc141dc9b8"
		},
		{
			"ImportPath": "google.golang.org/grpc/connectivity",
			"Rev": "168a6198bcb0ef175f7dacec0b8691fc141dc9b8"
		},
		{
			"ImportPath": "google.golang.org/grpc/credentials",
			"Rev": "168a6198bcb0ef175f7dacec0b8691fc141dc9b8"
		},
		{
			"ImportPath": "google.golang.org/grpc/encoding",
			"Rev": "168a6198bcb0ef175f7dacec0b8691fc141dc9b8"
		},
		{
			"ImportPath": "google.golang.org/grpc/encoding/proto",
			"Rev": "168a6198bcb0ef175f7dacec0b8691fc141dc9b8"
		},
		{
			"ImportPath": "google.golang.org/grpc/grpclog",
			"Rev": "168a6198bcb0ef175f7dacec0b8691fc141dc9b8"
		},
		{
			"ImportPath": "google.golang.org/grpc/health",
			"Rev": "168a6198bcb0ef175f7dacec0b8691fc141dc9b8"
		},
		{
			"ImportPath": "google.golang.org/grpc/health/grpc_health_v1",
			"Rev": "168a6198bcb0ef175f7dacec0b8691fc141dc9b8"
		},
		{
			"ImportPath": "google.golang.org/grpc/internal",
			"Rev": "168a6198bcb0ef175f7dacec0b8691fc141dc9b8"
		},
		{
			"ImportPath": "google.golang.org/grpc/internal/backoff",
			"Rev": "168a6198bcb0ef175f7dacec0b8691fc141dc9b8"
		},
		{
			"ImportPath": "google.golang.org/grpc/internal/channelz",
			"Rev": "168a6198bcb0ef175f7dacec0b8691fc141dc9b8"
		},
		{
			"ImportPath": "google.golang.org/grpc/internal/grpcrand",
			"Rev": "168a6198bcb0ef175f7dacec0b8691fc141dc9b8"
		},
		{
			"ImportPath": "google.golang.org/grpc/keepalive",
			"Rev": "168a6198bcb0ef175f7dacec0b8691fc141dc9b8"
		},
		{
			"ImportPath": "google.golang.org/grpc/metadata",
			"Rev": "168a6198bcb0ef175f7dacec0b8691fc141dc9b8"
		},
		{
			"ImportPath": "google.golang.org/grpc/naming",
			"Rev": "168a6198bcb0ef175f7dacec0b8691fc141dc9b8"
		},
		{
			"ImportPath": "google.golang.org/grpc/peer",
			"Rev": "168a6198bcb0ef175f7dacec0b8691fc141dc9b8"
		},
		{
			"ImportPath": "google.golang.org/grpc/resolver",
			"Rev": "168a6198bcb0ef175f7dacec0b8691fc141dc9b8"
		},
		{
			"ImportPath": "google.golang.org/grpc/resolver/dns",
			"Rev": "168a6198bcb0ef175f7dacec0b8691fc141dc9b8"
		},
		{
			"ImportPath": "google.golang.org/grpc/resolver/passthrough",
			"Rev": "168a6198bcb0ef175f7dacec0b8691fc141dc9b8"
		},
		{
			"ImportPath": "google.golang.org/grpc/stats",
			"Rev": "168a6198bcb0ef175f7dacec0b8691fc141dc9b8"
		},
		{
			"ImportPath": "google.golang.org/grpc/status",
			"Rev": "168a6198bcb0ef175f7dacec0b8691fc141dc9b8"
		},
		{
			"ImportPath": "google.golang.org/grpc/tap",
			"Rev": "168a6198bcb0ef175f7dacec0b8691fc141dc9b8"
		},
		{
			"ImportPath": "google.golang.org/grpc/transport",
			"Rev": "168a6198bcb0ef175f7dacec0b8691fc141dc9b8"
		},
		{
			"ImportPath": "gopkg.in/inf.v0",
			"Rev": "3887ee99ecf07df5b447e9b00d9c0b2adaa9f3e4"
		},
		{
			"ImportPath": "gopkg.in/natefinch/lumberjack.v2",
			"Rev": "20b71e5b60d756d3d2f80def009790325acc2b23"
		},
		{
			"ImportPath": "gopkg.in/yaml.v2",
			"Rev": "5420a8b6744d3b0345ab293f6fcba19c978f1183"
		},
		{
			"ImportPath": "k8s.io/api/admission/v1beta1",
			"Rev": "xxxxxxxxxxxxxxxxxxxxxxxxxxxxxxxxxxxxxxxx"
		},
		{
			"ImportPath": "k8s.io/api/admissionregistration/v1alpha1",
			"Rev": "xxxxxxxxxxxxxxxxxxxxxxxxxxxxxxxxxxxxxxxx"
		},
		{
			"ImportPath": "k8s.io/api/admissionregistration/v1beta1",
			"Rev": "xxxxxxxxxxxxxxxxxxxxxxxxxxxxxxxxxxxxxxxx"
		},
		{
			"ImportPath": "k8s.io/api/apps/v1",
			"Rev": "xxxxxxxxxxxxxxxxxxxxxxxxxxxxxxxxxxxxxxxx"
		},
		{
			"ImportPath": "k8s.io/api/apps/v1beta1",
			"Rev": "xxxxxxxxxxxxxxxxxxxxxxxxxxxxxxxxxxxxxxxx"
		},
		{
			"ImportPath": "k8s.io/api/apps/v1beta2",
			"Rev": "xxxxxxxxxxxxxxxxxxxxxxxxxxxxxxxxxxxxxxxx"
		},
		{
			"ImportPath": "k8s.io/api/auditregistration/v1alpha1",
			"Rev": "xxxxxxxxxxxxxxxxxxxxxxxxxxxxxxxxxxxxxxxx"
		},
		{
			"ImportPath": "k8s.io/api/authentication/v1",
			"Rev": "xxxxxxxxxxxxxxxxxxxxxxxxxxxxxxxxxxxxxxxx"
		},
		{
			"ImportPath": "k8s.io/api/authentication/v1beta1",
			"Rev": "xxxxxxxxxxxxxxxxxxxxxxxxxxxxxxxxxxxxxxxx"
		},
		{
			"ImportPath": "k8s.io/api/authorization/v1",
			"Rev": "xxxxxxxxxxxxxxxxxxxxxxxxxxxxxxxxxxxxxxxx"
		},
		{
			"ImportPath": "k8s.io/api/authorization/v1beta1",
			"Rev": "xxxxxxxxxxxxxxxxxxxxxxxxxxxxxxxxxxxxxxxx"
		},
		{
			"ImportPath": "k8s.io/api/autoscaling/v1",
			"Rev": "xxxxxxxxxxxxxxxxxxxxxxxxxxxxxxxxxxxxxxxx"
		},
		{
			"ImportPath": "k8s.io/api/autoscaling/v2beta1",
			"Rev": "xxxxxxxxxxxxxxxxxxxxxxxxxxxxxxxxxxxxxxxx"
		},
		{
			"ImportPath": "k8s.io/api/autoscaling/v2beta2",
			"Rev": "xxxxxxxxxxxxxxxxxxxxxxxxxxxxxxxxxxxxxxxx"
		},
		{
			"ImportPath": "k8s.io/api/batch/v1",
			"Rev": "xxxxxxxxxxxxxxxxxxxxxxxxxxxxxxxxxxxxxxxx"
		},
		{
			"ImportPath": "k8s.io/api/batch/v1beta1",
			"Rev": "xxxxxxxxxxxxxxxxxxxxxxxxxxxxxxxxxxxxxxxx"
		},
		{
			"ImportPath": "k8s.io/api/batch/v2alpha1",
			"Rev": "xxxxxxxxxxxxxxxxxxxxxxxxxxxxxxxxxxxxxxxx"
		},
		{
			"ImportPath": "k8s.io/api/certificates/v1beta1",
			"Rev": "xxxxxxxxxxxxxxxxxxxxxxxxxxxxxxxxxxxxxxxx"
		},
		{
			"ImportPath": "k8s.io/api/coordination/v1",
			"Rev": "xxxxxxxxxxxxxxxxxxxxxxxxxxxxxxxxxxxxxxxx"
		},
		{
			"ImportPath": "k8s.io/api/coordination/v1beta1",
			"Rev": "xxxxxxxxxxxxxxxxxxxxxxxxxxxxxxxxxxxxxxxx"
		},
		{
			"ImportPath": "k8s.io/api/core/v1",
			"Rev": "xxxxxxxxxxxxxxxxxxxxxxxxxxxxxxxxxxxxxxxx"
		},
		{
			"ImportPath": "k8s.io/api/events/v1beta1",
			"Rev": "xxxxxxxxxxxxxxxxxxxxxxxxxxxxxxxxxxxxxxxx"
		},
		{
			"ImportPath": "k8s.io/api/extensions/v1beta1",
			"Rev": "xxxxxxxxxxxxxxxxxxxxxxxxxxxxxxxxxxxxxxxx"
		},
		{
			"ImportPath": "k8s.io/api/networking/v1",
			"Rev": "xxxxxxxxxxxxxxxxxxxxxxxxxxxxxxxxxxxxxxxx"
		},
		{
			"ImportPath": "k8s.io/api/policy/v1beta1",
			"Rev": "xxxxxxxxxxxxxxxxxxxxxxxxxxxxxxxxxxxxxxxx"
		},
		{
			"ImportPath": "k8s.io/api/rbac/v1",
			"Rev": "xxxxxxxxxxxxxxxxxxxxxxxxxxxxxxxxxxxxxxxx"
		},
		{
			"ImportPath": "k8s.io/api/rbac/v1alpha1",
			"Rev": "xxxxxxxxxxxxxxxxxxxxxxxxxxxxxxxxxxxxxxxx"
		},
		{
			"ImportPath": "k8s.io/api/rbac/v1beta1",
			"Rev": "xxxxxxxxxxxxxxxxxxxxxxxxxxxxxxxxxxxxxxxx"
		},
		{
			"ImportPath": "k8s.io/api/scheduling/v1alpha1",
			"Rev": "xxxxxxxxxxxxxxxxxxxxxxxxxxxxxxxxxxxxxxxx"
		},
		{
			"ImportPath": "k8s.io/api/scheduling/v1beta1",
			"Rev": "xxxxxxxxxxxxxxxxxxxxxxxxxxxxxxxxxxxxxxxx"
		},
		{
			"ImportPath": "k8s.io/api/settings/v1alpha1",
			"Rev": "xxxxxxxxxxxxxxxxxxxxxxxxxxxxxxxxxxxxxxxx"
		},
		{
			"ImportPath": "k8s.io/api/storage/v1",
			"Rev": "xxxxxxxxxxxxxxxxxxxxxxxxxxxxxxxxxxxxxxxx"
		},
		{
			"ImportPath": "k8s.io/api/storage/v1alpha1",
			"Rev": "xxxxxxxxxxxxxxxxxxxxxxxxxxxxxxxxxxxxxxxx"
		},
		{
			"ImportPath": "k8s.io/api/storage/v1beta1",
			"Rev": "xxxxxxxxxxxxxxxxxxxxxxxxxxxxxxxxxxxxxxxx"
		},
		{
			"ImportPath": "k8s.io/apimachinery/pkg/api/apitesting",
			"Rev": "xxxxxxxxxxxxxxxxxxxxxxxxxxxxxxxxxxxxxxxx"
		},
		{
			"ImportPath": "k8s.io/apimachinery/pkg/api/apitesting/fuzzer",
			"Rev": "xxxxxxxxxxxxxxxxxxxxxxxxxxxxxxxxxxxxxxxx"
		},
		{
			"ImportPath": "k8s.io/apimachinery/pkg/api/equality",
			"Rev": "xxxxxxxxxxxxxxxxxxxxxxxxxxxxxxxxxxxxxxxx"
		},
		{
			"ImportPath": "k8s.io/apimachinery/pkg/api/errors",
			"Rev": "xxxxxxxxxxxxxxxxxxxxxxxxxxxxxxxxxxxxxxxx"
		},
		{
			"ImportPath": "k8s.io/apimachinery/pkg/api/meta",
			"Rev": "xxxxxxxxxxxxxxxxxxxxxxxxxxxxxxxxxxxxxxxx"
		},
		{
			"ImportPath": "k8s.io/apimachinery/pkg/api/resource",
			"Rev": "xxxxxxxxxxxxxxxxxxxxxxxxxxxxxxxxxxxxxxxx"
		},
		{
			"ImportPath": "k8s.io/apimachinery/pkg/api/validation",
			"Rev": "xxxxxxxxxxxxxxxxxxxxxxxxxxxxxxxxxxxxxxxx"
		},
		{
			"ImportPath": "k8s.io/apimachinery/pkg/api/validation/path",
			"Rev": "xxxxxxxxxxxxxxxxxxxxxxxxxxxxxxxxxxxxxxxx"
		},
		{
			"ImportPath": "k8s.io/apimachinery/pkg/apis/meta/fuzzer",
			"Rev": "xxxxxxxxxxxxxxxxxxxxxxxxxxxxxxxxxxxxxxxx"
		},
		{
			"ImportPath": "k8s.io/apimachinery/pkg/apis/meta/internalversion",
			"Rev": "xxxxxxxxxxxxxxxxxxxxxxxxxxxxxxxxxxxxxxxx"
		},
		{
			"ImportPath": "k8s.io/apimachinery/pkg/apis/meta/v1",
			"Rev": "xxxxxxxxxxxxxxxxxxxxxxxxxxxxxxxxxxxxxxxx"
		},
		{
			"ImportPath": "k8s.io/apimachinery/pkg/apis/meta/v1/unstructured",
			"Rev": "xxxxxxxxxxxxxxxxxxxxxxxxxxxxxxxxxxxxxxxx"
		},
		{
			"ImportPath": "k8s.io/apimachinery/pkg/apis/meta/v1/validation",
			"Rev": "xxxxxxxxxxxxxxxxxxxxxxxxxxxxxxxxxxxxxxxx"
		},
		{
			"ImportPath": "k8s.io/apimachinery/pkg/apis/meta/v1beta1",
			"Rev": "xxxxxxxxxxxxxxxxxxxxxxxxxxxxxxxxxxxxxxxx"
		},
		{
			"ImportPath": "k8s.io/apimachinery/pkg/conversion",
			"Rev": "xxxxxxxxxxxxxxxxxxxxxxxxxxxxxxxxxxxxxxxx"
		},
		{
			"ImportPath": "k8s.io/apimachinery/pkg/conversion/queryparams",
			"Rev": "xxxxxxxxxxxxxxxxxxxxxxxxxxxxxxxxxxxxxxxx"
		},
		{
			"ImportPath": "k8s.io/apimachinery/pkg/fields",
			"Rev": "xxxxxxxxxxxxxxxxxxxxxxxxxxxxxxxxxxxxxxxx"
		},
		{
			"ImportPath": "k8s.io/apimachinery/pkg/labels",
			"Rev": "xxxxxxxxxxxxxxxxxxxxxxxxxxxxxxxxxxxxxxxx"
		},
		{
			"ImportPath": "k8s.io/apimachinery/pkg/runtime",
			"Rev": "xxxxxxxxxxxxxxxxxxxxxxxxxxxxxxxxxxxxxxxx"
		},
		{
			"ImportPath": "k8s.io/apimachinery/pkg/runtime/schema",
			"Rev": "xxxxxxxxxxxxxxxxxxxxxxxxxxxxxxxxxxxxxxxx"
		},
		{
			"ImportPath": "k8s.io/apimachinery/pkg/runtime/serializer",
			"Rev": "xxxxxxxxxxxxxxxxxxxxxxxxxxxxxxxxxxxxxxxx"
		},
		{
			"ImportPath": "k8s.io/apimachinery/pkg/runtime/serializer/json",
			"Rev": "xxxxxxxxxxxxxxxxxxxxxxxxxxxxxxxxxxxxxxxx"
		},
		{
			"ImportPath": "k8s.io/apimachinery/pkg/runtime/serializer/protobuf",
			"Rev": "xxxxxxxxxxxxxxxxxxxxxxxxxxxxxxxxxxxxxxxx"
		},
		{
			"ImportPath": "k8s.io/apimachinery/pkg/runtime/serializer/recognizer",
			"Rev": "xxxxxxxxxxxxxxxxxxxxxxxxxxxxxxxxxxxxxxxx"
		},
		{
			"ImportPath": "k8s.io/apimachinery/pkg/runtime/serializer/streaming",
			"Rev": "xxxxxxxxxxxxxxxxxxxxxxxxxxxxxxxxxxxxxxxx"
		},
		{
			"ImportPath": "k8s.io/apimachinery/pkg/runtime/serializer/versioning",
			"Rev": "xxxxxxxxxxxxxxxxxxxxxxxxxxxxxxxxxxxxxxxx"
		},
		{
			"ImportPath": "k8s.io/apimachinery/pkg/selection",
			"Rev": "xxxxxxxxxxxxxxxxxxxxxxxxxxxxxxxxxxxxxxxx"
		},
		{
			"ImportPath": "k8s.io/apimachinery/pkg/types",
			"Rev": "xxxxxxxxxxxxxxxxxxxxxxxxxxxxxxxxxxxxxxxx"
		},
		{
			"ImportPath": "k8s.io/apimachinery/pkg/util/cache",
			"Rev": "xxxxxxxxxxxxxxxxxxxxxxxxxxxxxxxxxxxxxxxx"
		},
		{
			"ImportPath": "k8s.io/apimachinery/pkg/util/clock",
			"Rev": "xxxxxxxxxxxxxxxxxxxxxxxxxxxxxxxxxxxxxxxx"
		},
		{
			"ImportPath": "k8s.io/apimachinery/pkg/util/diff",
			"Rev": "xxxxxxxxxxxxxxxxxxxxxxxxxxxxxxxxxxxxxxxx"
		},
		{
			"ImportPath": "k8s.io/apimachinery/pkg/util/duration",
			"Rev": "xxxxxxxxxxxxxxxxxxxxxxxxxxxxxxxxxxxxxxxx"
		},
		{
			"ImportPath": "k8s.io/apimachinery/pkg/util/errors",
			"Rev": "xxxxxxxxxxxxxxxxxxxxxxxxxxxxxxxxxxxxxxxx"
		},
		{
			"ImportPath": "k8s.io/apimachinery/pkg/util/framer",
			"Rev": "xxxxxxxxxxxxxxxxxxxxxxxxxxxxxxxxxxxxxxxx"
		},
		{
			"ImportPath": "k8s.io/apimachinery/pkg/util/intstr",
			"Rev": "xxxxxxxxxxxxxxxxxxxxxxxxxxxxxxxxxxxxxxxx"
		},
		{
			"ImportPath": "k8s.io/apimachinery/pkg/util/json",
			"Rev": "xxxxxxxxxxxxxxxxxxxxxxxxxxxxxxxxxxxxxxxx"
		},
		{
			"ImportPath": "k8s.io/apimachinery/pkg/util/mergepatch",
			"Rev": "xxxxxxxxxxxxxxxxxxxxxxxxxxxxxxxxxxxxxxxx"
		},
		{
			"ImportPath": "k8s.io/apimachinery/pkg/util/naming",
			"Rev": "xxxxxxxxxxxxxxxxxxxxxxxxxxxxxxxxxxxxxxxx"
		},
		{
			"ImportPath": "k8s.io/apimachinery/pkg/util/net",
			"Rev": "xxxxxxxxxxxxxxxxxxxxxxxxxxxxxxxxxxxxxxxx"
		},
		{
			"ImportPath": "k8s.io/apimachinery/pkg/util/rand",
			"Rev": "xxxxxxxxxxxxxxxxxxxxxxxxxxxxxxxxxxxxxxxx"
		},
		{
			"ImportPath": "k8s.io/apimachinery/pkg/util/runtime",
			"Rev": "xxxxxxxxxxxxxxxxxxxxxxxxxxxxxxxxxxxxxxxx"
		},
		{
			"ImportPath": "k8s.io/apimachinery/pkg/util/sets",
			"Rev": "xxxxxxxxxxxxxxxxxxxxxxxxxxxxxxxxxxxxxxxx"
		},
		{
			"ImportPath": "k8s.io/apimachinery/pkg/util/strategicpatch",
			"Rev": "xxxxxxxxxxxxxxxxxxxxxxxxxxxxxxxxxxxxxxxx"
		},
		{
			"ImportPath": "k8s.io/apimachinery/pkg/util/uuid",
			"Rev": "xxxxxxxxxxxxxxxxxxxxxxxxxxxxxxxxxxxxxxxx"
		},
		{
			"ImportPath": "k8s.io/apimachinery/pkg/util/validation",
			"Rev": "xxxxxxxxxxxxxxxxxxxxxxxxxxxxxxxxxxxxxxxx"
		},
		{
			"ImportPath": "k8s.io/apimachinery/pkg/util/validation/field",
			"Rev": "xxxxxxxxxxxxxxxxxxxxxxxxxxxxxxxxxxxxxxxx"
		},
		{
			"ImportPath": "k8s.io/apimachinery/pkg/util/wait",
			"Rev": "xxxxxxxxxxxxxxxxxxxxxxxxxxxxxxxxxxxxxxxx"
		},
		{
			"ImportPath": "k8s.io/apimachinery/pkg/util/waitgroup",
			"Rev": "xxxxxxxxxxxxxxxxxxxxxxxxxxxxxxxxxxxxxxxx"
		},
		{
			"ImportPath": "k8s.io/apimachinery/pkg/util/yaml",
			"Rev": "xxxxxxxxxxxxxxxxxxxxxxxxxxxxxxxxxxxxxxxx"
		},
		{
			"ImportPath": "k8s.io/apimachinery/pkg/version",
			"Rev": "xxxxxxxxxxxxxxxxxxxxxxxxxxxxxxxxxxxxxxxx"
		},
		{
			"ImportPath": "k8s.io/apimachinery/pkg/watch",
			"Rev": "xxxxxxxxxxxxxxxxxxxxxxxxxxxxxxxxxxxxxxxx"
		},
		{
			"ImportPath": "k8s.io/apimachinery/third_party/forked/golang/json",
			"Rev": "xxxxxxxxxxxxxxxxxxxxxxxxxxxxxxxxxxxxxxxx"
		},
		{
			"ImportPath": "k8s.io/apimachinery/third_party/forked/golang/reflect",
			"Rev": "xxxxxxxxxxxxxxxxxxxxxxxxxxxxxxxxxxxxxxxx"
		},
		{
			"ImportPath": "k8s.io/apiserver/pkg/admission",
			"Rev": "xxxxxxxxxxxxxxxxxxxxxxxxxxxxxxxxxxxxxxxx"
		},
		{
			"ImportPath": "k8s.io/apiserver/pkg/admission/configuration",
			"Rev": "xxxxxxxxxxxxxxxxxxxxxxxxxxxxxxxxxxxxxxxx"
		},
		{
			"ImportPath": "k8s.io/apiserver/pkg/admission/initializer",
			"Rev": "xxxxxxxxxxxxxxxxxxxxxxxxxxxxxxxxxxxxxxxx"
		},
		{
			"ImportPath": "k8s.io/apiserver/pkg/admission/metrics",
			"Rev": "xxxxxxxxxxxxxxxxxxxxxxxxxxxxxxxxxxxxxxxx"
		},
		{
			"ImportPath": "k8s.io/apiserver/pkg/admission/plugin/initialization",
			"Rev": "xxxxxxxxxxxxxxxxxxxxxxxxxxxxxxxxxxxxxxxx"
		},
		{
			"ImportPath": "k8s.io/apiserver/pkg/admission/plugin/namespace/lifecycle",
			"Rev": "xxxxxxxxxxxxxxxxxxxxxxxxxxxxxxxxxxxxxxxx"
		},
		{
			"ImportPath": "k8s.io/apiserver/pkg/admission/plugin/webhook/config",
			"Rev": "xxxxxxxxxxxxxxxxxxxxxxxxxxxxxxxxxxxxxxxx"
		},
		{
			"ImportPath": "k8s.io/apiserver/pkg/admission/plugin/webhook/config/apis/webhookadmission",
			"Rev": "xxxxxxxxxxxxxxxxxxxxxxxxxxxxxxxxxxxxxxxx"
		},
		{
			"ImportPath": "k8s.io/apiserver/pkg/admission/plugin/webhook/config/apis/webhookadmission/v1alpha1",
			"Rev": "xxxxxxxxxxxxxxxxxxxxxxxxxxxxxxxxxxxxxxxx"
		},
		{
			"ImportPath": "k8s.io/apiserver/pkg/admission/plugin/webhook/errors",
			"Rev": "xxxxxxxxxxxxxxxxxxxxxxxxxxxxxxxxxxxxxxxx"
		},
		{
			"ImportPath": "k8s.io/apiserver/pkg/admission/plugin/webhook/generic",
			"Rev": "xxxxxxxxxxxxxxxxxxxxxxxxxxxxxxxxxxxxxxxx"
		},
		{
			"ImportPath": "k8s.io/apiserver/pkg/admission/plugin/webhook/mutating",
			"Rev": "xxxxxxxxxxxxxxxxxxxxxxxxxxxxxxxxxxxxxxxx"
		},
		{
			"ImportPath": "k8s.io/apiserver/pkg/admission/plugin/webhook/namespace",
			"Rev": "xxxxxxxxxxxxxxxxxxxxxxxxxxxxxxxxxxxxxxxx"
		},
		{
			"ImportPath": "k8s.io/apiserver/pkg/admission/plugin/webhook/request",
			"Rev": "xxxxxxxxxxxxxxxxxxxxxxxxxxxxxxxxxxxxxxxx"
		},
		{
			"ImportPath": "k8s.io/apiserver/pkg/admission/plugin/webhook/rules",
			"Rev": "xxxxxxxxxxxxxxxxxxxxxxxxxxxxxxxxxxxxxxxx"
		},
		{
			"ImportPath": "k8s.io/apiserver/pkg/admission/plugin/webhook/util",
			"Rev": "xxxxxxxxxxxxxxxxxxxxxxxxxxxxxxxxxxxxxxxx"
		},
		{
			"ImportPath": "k8s.io/apiserver/pkg/admission/plugin/webhook/validating",
			"Rev": "xxxxxxxxxxxxxxxxxxxxxxxxxxxxxxxxxxxxxxxx"
		},
		{
			"ImportPath": "k8s.io/apiserver/pkg/apis/apiserver",
			"Rev": "xxxxxxxxxxxxxxxxxxxxxxxxxxxxxxxxxxxxxxxx"
		},
		{
			"ImportPath": "k8s.io/apiserver/pkg/apis/apiserver/install",
			"Rev": "xxxxxxxxxxxxxxxxxxxxxxxxxxxxxxxxxxxxxxxx"
		},
		{
			"ImportPath": "k8s.io/apiserver/pkg/apis/apiserver/v1alpha1",
			"Rev": "xxxxxxxxxxxxxxxxxxxxxxxxxxxxxxxxxxxxxxxx"
		},
		{
			"ImportPath": "k8s.io/apiserver/pkg/apis/audit",
			"Rev": "xxxxxxxxxxxxxxxxxxxxxxxxxxxxxxxxxxxxxxxx"
		},
		{
			"ImportPath": "k8s.io/apiserver/pkg/apis/audit/install",
			"Rev": "xxxxxxxxxxxxxxxxxxxxxxxxxxxxxxxxxxxxxxxx"
		},
		{
			"ImportPath": "k8s.io/apiserver/pkg/apis/audit/v1",
			"Rev": "xxxxxxxxxxxxxxxxxxxxxxxxxxxxxxxxxxxxxxxx"
		},
		{
			"ImportPath": "k8s.io/apiserver/pkg/apis/audit/v1alpha1",
			"Rev": "xxxxxxxxxxxxxxxxxxxxxxxxxxxxxxxxxxxxxxxx"
		},
		{
			"ImportPath": "k8s.io/apiserver/pkg/apis/audit/v1beta1",
			"Rev": "xxxxxxxxxxxxxxxxxxxxxxxxxxxxxxxxxxxxxxxx"
		},
		{
			"ImportPath": "k8s.io/apiserver/pkg/apis/audit/validation",
			"Rev": "xxxxxxxxxxxxxxxxxxxxxxxxxxxxxxxxxxxxxxxx"
		},
		{
			"ImportPath": "k8s.io/apiserver/pkg/audit",
			"Rev": "xxxxxxxxxxxxxxxxxxxxxxxxxxxxxxxxxxxxxxxx"
		},
		{
			"ImportPath": "k8s.io/apiserver/pkg/audit/event",
			"Rev": "xxxxxxxxxxxxxxxxxxxxxxxxxxxxxxxxxxxxxxxx"
		},
		{
			"ImportPath": "k8s.io/apiserver/pkg/audit/policy",
			"Rev": "xxxxxxxxxxxxxxxxxxxxxxxxxxxxxxxxxxxxxxxx"
		},
		{
			"ImportPath": "k8s.io/apiserver/pkg/audit/util",
			"Rev": "xxxxxxxxxxxxxxxxxxxxxxxxxxxxxxxxxxxxxxxx"
		},
		{
			"ImportPath": "k8s.io/apiserver/pkg/authentication/authenticator",
			"Rev": "xxxxxxxxxxxxxxxxxxxxxxxxxxxxxxxxxxxxxxxx"
		},
		{
			"ImportPath": "k8s.io/apiserver/pkg/authentication/authenticatorfactory",
			"Rev": "xxxxxxxxxxxxxxxxxxxxxxxxxxxxxxxxxxxxxxxx"
		},
		{
			"ImportPath": "k8s.io/apiserver/pkg/authentication/group",
			"Rev": "xxxxxxxxxxxxxxxxxxxxxxxxxxxxxxxxxxxxxxxx"
		},
		{
			"ImportPath": "k8s.io/apiserver/pkg/authentication/request/anonymous",
			"Rev": "xxxxxxxxxxxxxxxxxxxxxxxxxxxxxxxxxxxxxxxx"
		},
		{
			"ImportPath": "k8s.io/apiserver/pkg/authentication/request/bearertoken",
			"Rev": "xxxxxxxxxxxxxxxxxxxxxxxxxxxxxxxxxxxxxxxx"
		},
		{
			"ImportPath": "k8s.io/apiserver/pkg/authentication/request/headerrequest",
			"Rev": "xxxxxxxxxxxxxxxxxxxxxxxxxxxxxxxxxxxxxxxx"
		},
		{
			"ImportPath": "k8s.io/apiserver/pkg/authentication/request/union",
			"Rev": "xxxxxxxxxxxxxxxxxxxxxxxxxxxxxxxxxxxxxxxx"
		},
		{
			"ImportPath": "k8s.io/apiserver/pkg/authentication/request/websocket",
			"Rev": "xxxxxxxxxxxxxxxxxxxxxxxxxxxxxxxxxxxxxxxx"
		},
		{
			"ImportPath": "k8s.io/apiserver/pkg/authentication/request/x509",
			"Rev": "xxxxxxxxxxxxxxxxxxxxxxxxxxxxxxxxxxxxxxxx"
		},
		{
			"ImportPath": "k8s.io/apiserver/pkg/authentication/serviceaccount",
			"Rev": "xxxxxxxxxxxxxxxxxxxxxxxxxxxxxxxxxxxxxxxx"
		},
		{
			"ImportPath": "k8s.io/apiserver/pkg/authentication/token/cache",
			"Rev": "xxxxxxxxxxxxxxxxxxxxxxxxxxxxxxxxxxxxxxxx"
		},
		{
			"ImportPath": "k8s.io/apiserver/pkg/authentication/token/tokenfile",
			"Rev": "xxxxxxxxxxxxxxxxxxxxxxxxxxxxxxxxxxxxxxxx"
		},
		{
			"ImportPath": "k8s.io/apiserver/pkg/authentication/user",
			"Rev": "xxxxxxxxxxxxxxxxxxxxxxxxxxxxxxxxxxxxxxxx"
		},
		{
			"ImportPath": "k8s.io/apiserver/pkg/authorization/authorizer",
			"Rev": "xxxxxxxxxxxxxxxxxxxxxxxxxxxxxxxxxxxxxxxx"
		},
		{
			"ImportPath": "k8s.io/apiserver/pkg/authorization/authorizerfactory",
			"Rev": "xxxxxxxxxxxxxxxxxxxxxxxxxxxxxxxxxxxxxxxx"
		},
		{
			"ImportPath": "k8s.io/apiserver/pkg/authorization/path",
			"Rev": "xxxxxxxxxxxxxxxxxxxxxxxxxxxxxxxxxxxxxxxx"
		},
		{
			"ImportPath": "k8s.io/apiserver/pkg/authorization/union",
			"Rev": "xxxxxxxxxxxxxxxxxxxxxxxxxxxxxxxxxxxxxxxx"
		},
		{
			"ImportPath": "k8s.io/apiserver/pkg/endpoints",
			"Rev": "xxxxxxxxxxxxxxxxxxxxxxxxxxxxxxxxxxxxxxxx"
		},
		{
			"ImportPath": "k8s.io/apiserver/pkg/endpoints/discovery",
			"Rev": "xxxxxxxxxxxxxxxxxxxxxxxxxxxxxxxxxxxxxxxx"
		},
		{
			"ImportPath": "k8s.io/apiserver/pkg/endpoints/filters",
			"Rev": "xxxxxxxxxxxxxxxxxxxxxxxxxxxxxxxxxxxxxxxx"
		},
		{
			"ImportPath": "k8s.io/apiserver/pkg/endpoints/handlers",
			"Rev": "xxxxxxxxxxxxxxxxxxxxxxxxxxxxxxxxxxxxxxxx"
		},
		{
			"ImportPath": "k8s.io/apiserver/pkg/endpoints/handlers/fieldmanager",
			"Rev": "xxxxxxxxxxxxxxxxxxxxxxxxxxxxxxxxxxxxxxxx"
		},
		{
			"ImportPath": "k8s.io/apiserver/pkg/endpoints/handlers/fieldmanager/internal",
			"Rev": "xxxxxxxxxxxxxxxxxxxxxxxxxxxxxxxxxxxxxxxx"
		},
		{
			"ImportPath": "k8s.io/apiserver/pkg/endpoints/handlers/negotiation",
			"Rev": "xxxxxxxxxxxxxxxxxxxxxxxxxxxxxxxxxxxxxxxx"
		},
		{
			"ImportPath": "k8s.io/apiserver/pkg/endpoints/handlers/responsewriters",
			"Rev": "xxxxxxxxxxxxxxxxxxxxxxxxxxxxxxxxxxxxxxxx"
		},
		{
			"ImportPath": "k8s.io/apiserver/pkg/endpoints/metrics",
			"Rev": "xxxxxxxxxxxxxxxxxxxxxxxxxxxxxxxxxxxxxxxx"
		},
		{
			"ImportPath": "k8s.io/apiserver/pkg/endpoints/openapi",
			"Rev": "xxxxxxxxxxxxxxxxxxxxxxxxxxxxxxxxxxxxxxxx"
		},
		{
			"ImportPath": "k8s.io/apiserver/pkg/endpoints/request",
			"Rev": "xxxxxxxxxxxxxxxxxxxxxxxxxxxxxxxxxxxxxxxx"
		},
		{
			"ImportPath": "k8s.io/apiserver/pkg/features",
			"Rev": "xxxxxxxxxxxxxxxxxxxxxxxxxxxxxxxxxxxxxxxx"
		},
		{
			"ImportPath": "k8s.io/apiserver/pkg/registry/generic",
			"Rev": "xxxxxxxxxxxxxxxxxxxxxxxxxxxxxxxxxxxxxxxx"
		},
		{
			"ImportPath": "k8s.io/apiserver/pkg/registry/generic/registry",
			"Rev": "xxxxxxxxxxxxxxxxxxxxxxxxxxxxxxxxxxxxxxxx"
		},
		{
			"ImportPath": "k8s.io/apiserver/pkg/registry/rest",
			"Rev": "xxxxxxxxxxxxxxxxxxxxxxxxxxxxxxxxxxxxxxxx"
		},
		{
			"ImportPath": "k8s.io/apiserver/pkg/registry/rest/resttest",
			"Rev": "xxxxxxxxxxxxxxxxxxxxxxxxxxxxxxxxxxxxxxxx"
		},
		{
			"ImportPath": "k8s.io/apiserver/pkg/server",
			"Rev": "xxxxxxxxxxxxxxxxxxxxxxxxxxxxxxxxxxxxxxxx"
		},
		{
			"ImportPath": "k8s.io/apiserver/pkg/server/filters",
			"Rev": "xxxxxxxxxxxxxxxxxxxxxxxxxxxxxxxxxxxxxxxx"
		},
		{
			"ImportPath": "k8s.io/apiserver/pkg/server/healthz",
			"Rev": "xxxxxxxxxxxxxxxxxxxxxxxxxxxxxxxxxxxxxxxx"
		},
		{
			"ImportPath": "k8s.io/apiserver/pkg/server/httplog",
			"Rev": "xxxxxxxxxxxxxxxxxxxxxxxxxxxxxxxxxxxxxxxx"
		},
		{
			"ImportPath": "k8s.io/apiserver/pkg/server/mux",
			"Rev": "xxxxxxxxxxxxxxxxxxxxxxxxxxxxxxxxxxxxxxxx"
		},
		{
			"ImportPath": "k8s.io/apiserver/pkg/server/resourceconfig",
			"Rev": "xxxxxxxxxxxxxxxxxxxxxxxxxxxxxxxxxxxxxxxx"
		},
		{
			"ImportPath": "k8s.io/apiserver/pkg/server/routes",
			"Rev": "xxxxxxxxxxxxxxxxxxxxxxxxxxxxxxxxxxxxxxxx"
		},
		{
			"ImportPath": "k8s.io/apiserver/pkg/server/storage",
			"Rev": "xxxxxxxxxxxxxxxxxxxxxxxxxxxxxxxxxxxxxxxx"
		},
		{
			"ImportPath": "k8s.io/apiserver/pkg/storage",
			"Rev": "xxxxxxxxxxxxxxxxxxxxxxxxxxxxxxxxxxxxxxxx"
		},
		{
			"ImportPath": "k8s.io/apiserver/pkg/storage/cacher",
			"Rev": "xxxxxxxxxxxxxxxxxxxxxxxxxxxxxxxxxxxxxxxx"
		},
		{
			"ImportPath": "k8s.io/apiserver/pkg/storage/errors",
			"Rev": "xxxxxxxxxxxxxxxxxxxxxxxxxxxxxxxxxxxxxxxx"
		},
		{
			"ImportPath": "k8s.io/apiserver/pkg/storage/etcd",
			"Rev": "xxxxxxxxxxxxxxxxxxxxxxxxxxxxxxxxxxxxxxxx"
		},
		{
			"ImportPath": "k8s.io/apiserver/pkg/storage/etcd/etcdtest",
			"Rev": "xxxxxxxxxxxxxxxxxxxxxxxxxxxxxxxxxxxxxxxx"
		},
		{
			"ImportPath": "k8s.io/apiserver/pkg/storage/etcd/metrics",
			"Rev": "xxxxxxxxxxxxxxxxxxxxxxxxxxxxxxxxxxxxxxxx"
		},
		{
			"ImportPath": "k8s.io/apiserver/pkg/storage/etcd/testing/testingcert",
			"Rev": "xxxxxxxxxxxxxxxxxxxxxxxxxxxxxxxxxxxxxxxx"
		},
		{
			"ImportPath": "k8s.io/apiserver/pkg/storage/etcd3",
			"Rev": "xxxxxxxxxxxxxxxxxxxxxxxxxxxxxxxxxxxxxxxx"
		},
		{
			"ImportPath": "k8s.io/apiserver/pkg/storage/names",
			"Rev": "xxxxxxxxxxxxxxxxxxxxxxxxxxxxxxxxxxxxxxxx"
		},
		{
			"ImportPath": "k8s.io/apiserver/pkg/storage/storagebackend",
			"Rev": "xxxxxxxxxxxxxxxxxxxxxxxxxxxxxxxxxxxxxxxx"
		},
		{
			"ImportPath": "k8s.io/apiserver/pkg/storage/storagebackend/factory",
			"Rev": "xxxxxxxxxxxxxxxxxxxxxxxxxxxxxxxxxxxxxxxx"
		},
		{
			"ImportPath": "k8s.io/apiserver/pkg/storage/testing",
			"Rev": "xxxxxxxxxxxxxxxxxxxxxxxxxxxxxxxxxxxxxxxx"
		},
		{
			"ImportPath": "k8s.io/apiserver/pkg/storage/value",
			"Rev": "xxxxxxxxxxxxxxxxxxxxxxxxxxxxxxxxxxxxxxxx"
		},
		{
			"ImportPath": "k8s.io/apiserver/pkg/util/dryrun",
			"Rev": "xxxxxxxxxxxxxxxxxxxxxxxxxxxxxxxxxxxxxxxx"
		},
		{
			"ImportPath": "k8s.io/apiserver/pkg/util/feature",
			"Rev": "xxxxxxxxxxxxxxxxxxxxxxxxxxxxxxxxxxxxxxxx"
		},
		{
			"ImportPath": "k8s.io/apiserver/pkg/util/flag",
			"Rev": "xxxxxxxxxxxxxxxxxxxxxxxxxxxxxxxxxxxxxxxx"
		},
		{
			"ImportPath": "k8s.io/apiserver/pkg/util/flushwriter",
			"Rev": "xxxxxxxxxxxxxxxxxxxxxxxxxxxxxxxxxxxxxxxx"
		},
		{
			"ImportPath": "k8s.io/apiserver/pkg/util/openapi",
			"Rev": "xxxxxxxxxxxxxxxxxxxxxxxxxxxxxxxxxxxxxxxx"
		},
		{
			"ImportPath": "k8s.io/apiserver/pkg/util/trace",
			"Rev": "xxxxxxxxxxxxxxxxxxxxxxxxxxxxxxxxxxxxxxxx"
		},
		{
			"ImportPath": "k8s.io/apiserver/pkg/util/webhook",
			"Rev": "xxxxxxxxxxxxxxxxxxxxxxxxxxxxxxxxxxxxxxxx"
		},
		{
			"ImportPath": "k8s.io/apiserver/pkg/util/wsstream",
			"Rev": "xxxxxxxxxxxxxxxxxxxxxxxxxxxxxxxxxxxxxxxx"
		},
		{
			"ImportPath": "k8s.io/apiserver/plugin/pkg/audit/buffered",
			"Rev": "xxxxxxxxxxxxxxxxxxxxxxxxxxxxxxxxxxxxxxxx"
		},
		{
			"ImportPath": "k8s.io/apiserver/plugin/pkg/audit/dynamic",
			"Rev": "xxxxxxxxxxxxxxxxxxxxxxxxxxxxxxxxxxxxxxxx"
		},
		{
			"ImportPath": "k8s.io/apiserver/plugin/pkg/audit/dynamic/enforced",
			"Rev": "xxxxxxxxxxxxxxxxxxxxxxxxxxxxxxxxxxxxxxxx"
		},
		{
			"ImportPath": "k8s.io/apiserver/plugin/pkg/audit/log",
			"Rev": "xxxxxxxxxxxxxxxxxxxxxxxxxxxxxxxxxxxxxxxx"
		},
		{
			"ImportPath": "k8s.io/apiserver/plugin/pkg/audit/truncate",
			"Rev": "xxxxxxxxxxxxxxxxxxxxxxxxxxxxxxxxxxxxxxxx"
		},
		{
			"ImportPath": "k8s.io/apiserver/plugin/pkg/audit/webhook",
			"Rev": "xxxxxxxxxxxxxxxxxxxxxxxxxxxxxxxxxxxxxxxx"
		},
		{
			"ImportPath": "k8s.io/apiserver/plugin/pkg/authenticator/token/webhook",
			"Rev": "xxxxxxxxxxxxxxxxxxxxxxxxxxxxxxxxxxxxxxxx"
		},
		{
			"ImportPath": "k8s.io/apiserver/plugin/pkg/authorizer/webhook",
			"Rev": "xxxxxxxxxxxxxxxxxxxxxxxxxxxxxxxxxxxxxxxx"
		},
		{
			"ImportPath": "k8s.io/client-go/discovery",
			"Rev": "xxxxxxxxxxxxxxxxxxxxxxxxxxxxxxxxxxxxxxxx"
		},
		{
			"ImportPath": "k8s.io/client-go/dynamic",
			"Rev": "xxxxxxxxxxxxxxxxxxxxxxxxxxxxxxxxxxxxxxxx"
		},
		{
			"ImportPath": "k8s.io/client-go/informers",
			"Rev": "xxxxxxxxxxxxxxxxxxxxxxxxxxxxxxxxxxxxxxxx"
		},
		{
			"ImportPath": "k8s.io/client-go/informers/admissionregistration",
			"Rev": "xxxxxxxxxxxxxxxxxxxxxxxxxxxxxxxxxxxxxxxx"
		},
		{
			"ImportPath": "k8s.io/client-go/informers/admissionregistration/v1alpha1",
			"Rev": "xxxxxxxxxxxxxxxxxxxxxxxxxxxxxxxxxxxxxxxx"
		},
		{
			"ImportPath": "k8s.io/client-go/informers/admissionregistration/v1beta1",
			"Rev": "xxxxxxxxxxxxxxxxxxxxxxxxxxxxxxxxxxxxxxxx"
		},
		{
			"ImportPath": "k8s.io/client-go/informers/apps",
			"Rev": "xxxxxxxxxxxxxxxxxxxxxxxxxxxxxxxxxxxxxxxx"
		},
		{
			"ImportPath": "k8s.io/client-go/informers/apps/v1",
			"Rev": "xxxxxxxxxxxxxxxxxxxxxxxxxxxxxxxxxxxxxxxx"
		},
		{
			"ImportPath": "k8s.io/client-go/informers/apps/v1beta1",
			"Rev": "xxxxxxxxxxxxxxxxxxxxxxxxxxxxxxxxxxxxxxxx"
		},
		{
			"ImportPath": "k8s.io/client-go/informers/apps/v1beta2",
			"Rev": "xxxxxxxxxxxxxxxxxxxxxxxxxxxxxxxxxxxxxxxx"
		},
		{
			"ImportPath": "k8s.io/client-go/informers/auditregistration",
			"Rev": "xxxxxxxxxxxxxxxxxxxxxxxxxxxxxxxxxxxxxxxx"
		},
		{
			"ImportPath": "k8s.io/client-go/informers/auditregistration/v1alpha1",
			"Rev": "xxxxxxxxxxxxxxxxxxxxxxxxxxxxxxxxxxxxxxxx"
		},
		{
			"ImportPath": "k8s.io/client-go/informers/autoscaling",
			"Rev": "xxxxxxxxxxxxxxxxxxxxxxxxxxxxxxxxxxxxxxxx"
		},
		{
			"ImportPath": "k8s.io/client-go/informers/autoscaling/v1",
			"Rev": "xxxxxxxxxxxxxxxxxxxxxxxxxxxxxxxxxxxxxxxx"
		},
		{
			"ImportPath": "k8s.io/client-go/informers/autoscaling/v2beta1",
			"Rev": "xxxxxxxxxxxxxxxxxxxxxxxxxxxxxxxxxxxxxxxx"
		},
		{
			"ImportPath": "k8s.io/client-go/informers/autoscaling/v2beta2",
			"Rev": "xxxxxxxxxxxxxxxxxxxxxxxxxxxxxxxxxxxxxxxx"
		},
		{
			"ImportPath": "k8s.io/client-go/informers/batch",
			"Rev": "xxxxxxxxxxxxxxxxxxxxxxxxxxxxxxxxxxxxxxxx"
		},
		{
			"ImportPath": "k8s.io/client-go/informers/batch/v1",
			"Rev": "xxxxxxxxxxxxxxxxxxxxxxxxxxxxxxxxxxxxxxxx"
		},
		{
			"ImportPath": "k8s.io/client-go/informers/batch/v1beta1",
			"Rev": "xxxxxxxxxxxxxxxxxxxxxxxxxxxxxxxxxxxxxxxx"
		},
		{
			"ImportPath": "k8s.io/client-go/informers/batch/v2alpha1",
			"Rev": "xxxxxxxxxxxxxxxxxxxxxxxxxxxxxxxxxxxxxxxx"
		},
		{
			"ImportPath": "k8s.io/client-go/informers/certificates",
			"Rev": "xxxxxxxxxxxxxxxxxxxxxxxxxxxxxxxxxxxxxxxx"
		},
		{
			"ImportPath": "k8s.io/client-go/informers/certificates/v1beta1",
			"Rev": "xxxxxxxxxxxxxxxxxxxxxxxxxxxxxxxxxxxxxxxx"
		},
		{
			"ImportPath": "k8s.io/client-go/informers/coordination",
			"Rev": "xxxxxxxxxxxxxxxxxxxxxxxxxxxxxxxxxxxxxxxx"
		},
		{
			"ImportPath": "k8s.io/client-go/informers/coordination/v1",
			"Rev": "xxxxxxxxxxxxxxxxxxxxxxxxxxxxxxxxxxxxxxxx"
		},
		{
			"ImportPath": "k8s.io/client-go/informers/coordination/v1beta1",
			"Rev": "xxxxxxxxxxxxxxxxxxxxxxxxxxxxxxxxxxxxxxxx"
		},
		{
			"ImportPath": "k8s.io/client-go/informers/core",
			"Rev": "xxxxxxxxxxxxxxxxxxxxxxxxxxxxxxxxxxxxxxxx"
		},
		{
			"ImportPath": "k8s.io/client-go/informers/core/v1",
			"Rev": "xxxxxxxxxxxxxxxxxxxxxxxxxxxxxxxxxxxxxxxx"
		},
		{
			"ImportPath": "k8s.io/client-go/informers/events",
			"Rev": "xxxxxxxxxxxxxxxxxxxxxxxxxxxxxxxxxxxxxxxx"
		},
		{
			"ImportPath": "k8s.io/client-go/informers/events/v1beta1",
			"Rev": "xxxxxxxxxxxxxxxxxxxxxxxxxxxxxxxxxxxxxxxx"
		},
		{
			"ImportPath": "k8s.io/client-go/informers/extensions",
			"Rev": "xxxxxxxxxxxxxxxxxxxxxxxxxxxxxxxxxxxxxxxx"
		},
		{
			"ImportPath": "k8s.io/client-go/informers/extensions/v1beta1",
			"Rev": "xxxxxxxxxxxxxxxxxxxxxxxxxxxxxxxxxxxxxxxx"
		},
		{
			"ImportPath": "k8s.io/client-go/informers/internalinterfaces",
			"Rev": "xxxxxxxxxxxxxxxxxxxxxxxxxxxxxxxxxxxxxxxx"
		},
		{
			"ImportPath": "k8s.io/client-go/informers/networking",
			"Rev": "xxxxxxxxxxxxxxxxxxxxxxxxxxxxxxxxxxxxxxxx"
		},
		{
			"ImportPath": "k8s.io/client-go/informers/networking/v1",
			"Rev": "xxxxxxxxxxxxxxxxxxxxxxxxxxxxxxxxxxxxxxxx"
		},
		{
			"ImportPath": "k8s.io/client-go/informers/policy",
			"Rev": "xxxxxxxxxxxxxxxxxxxxxxxxxxxxxxxxxxxxxxxx"
		},
		{
			"ImportPath": "k8s.io/client-go/informers/policy/v1beta1",
			"Rev": "xxxxxxxxxxxxxxxxxxxxxxxxxxxxxxxxxxxxxxxx"
		},
		{
			"ImportPath": "k8s.io/client-go/informers/rbac",
			"Rev": "xxxxxxxxxxxxxxxxxxxxxxxxxxxxxxxxxxxxxxxx"
		},
		{
			"ImportPath": "k8s.io/client-go/informers/rbac/v1",
			"Rev": "xxxxxxxxxxxxxxxxxxxxxxxxxxxxxxxxxxxxxxxx"
		},
		{
			"ImportPath": "k8s.io/client-go/informers/rbac/v1alpha1",
			"Rev": "xxxxxxxxxxxxxxxxxxxxxxxxxxxxxxxxxxxxxxxx"
		},
		{
			"ImportPath": "k8s.io/client-go/informers/rbac/v1beta1",
			"Rev": "xxxxxxxxxxxxxxxxxxxxxxxxxxxxxxxxxxxxxxxx"
		},
		{
			"ImportPath": "k8s.io/client-go/informers/scheduling",
			"Rev": "xxxxxxxxxxxxxxxxxxxxxxxxxxxxxxxxxxxxxxxx"
		},
		{
			"ImportPath": "k8s.io/client-go/informers/scheduling/v1alpha1",
			"Rev": "xxxxxxxxxxxxxxxxxxxxxxxxxxxxxxxxxxxxxxxx"
		},
		{
			"ImportPath": "k8s.io/client-go/informers/scheduling/v1beta1",
			"Rev": "xxxxxxxxxxxxxxxxxxxxxxxxxxxxxxxxxxxxxxxx"
		},
		{
			"ImportPath": "k8s.io/client-go/informers/settings",
			"Rev": "xxxxxxxxxxxxxxxxxxxxxxxxxxxxxxxxxxxxxxxx"
		},
		{
			"ImportPath": "k8s.io/client-go/informers/settings/v1alpha1",
			"Rev": "xxxxxxxxxxxxxxxxxxxxxxxxxxxxxxxxxxxxxxxx"
		},
		{
			"ImportPath": "k8s.io/client-go/informers/storage",
			"Rev": "xxxxxxxxxxxxxxxxxxxxxxxxxxxxxxxxxxxxxxxx"
		},
		{
			"ImportPath": "k8s.io/client-go/informers/storage/v1",
			"Rev": "xxxxxxxxxxxxxxxxxxxxxxxxxxxxxxxxxxxxxxxx"
		},
		{
			"ImportPath": "k8s.io/client-go/informers/storage/v1alpha1",
			"Rev": "xxxxxxxxxxxxxxxxxxxxxxxxxxxxxxxxxxxxxxxx"
		},
		{
			"ImportPath": "k8s.io/client-go/informers/storage/v1beta1",
			"Rev": "xxxxxxxxxxxxxxxxxxxxxxxxxxxxxxxxxxxxxxxx"
		},
		{
			"ImportPath": "k8s.io/client-go/kubernetes",
			"Rev": "xxxxxxxxxxxxxxxxxxxxxxxxxxxxxxxxxxxxxxxx"
		},
		{
			"ImportPath": "k8s.io/client-go/kubernetes/scheme",
			"Rev": "xxxxxxxxxxxxxxxxxxxxxxxxxxxxxxxxxxxxxxxx"
		},
		{
			"ImportPath": "k8s.io/client-go/kubernetes/typed/admissionregistration/v1alpha1",
			"Rev": "xxxxxxxxxxxxxxxxxxxxxxxxxxxxxxxxxxxxxxxx"
		},
		{
			"ImportPath": "k8s.io/client-go/kubernetes/typed/admissionregistration/v1beta1",
			"Rev": "xxxxxxxxxxxxxxxxxxxxxxxxxxxxxxxxxxxxxxxx"
		},
		{
			"ImportPath": "k8s.io/client-go/kubernetes/typed/apps/v1",
			"Rev": "xxxxxxxxxxxxxxxxxxxxxxxxxxxxxxxxxxxxxxxx"
		},
		{
			"ImportPath": "k8s.io/client-go/kubernetes/typed/apps/v1beta1",
			"Rev": "xxxxxxxxxxxxxxxxxxxxxxxxxxxxxxxxxxxxxxxx"
		},
		{
			"ImportPath": "k8s.io/client-go/kubernetes/typed/apps/v1beta2",
			"Rev": "xxxxxxxxxxxxxxxxxxxxxxxxxxxxxxxxxxxxxxxx"
		},
		{
			"ImportPath": "k8s.io/client-go/kubernetes/typed/auditregistration/v1alpha1",
			"Rev": "xxxxxxxxxxxxxxxxxxxxxxxxxxxxxxxxxxxxxxxx"
		},
		{
			"ImportPath": "k8s.io/client-go/kubernetes/typed/authentication/v1",
			"Rev": "xxxxxxxxxxxxxxxxxxxxxxxxxxxxxxxxxxxxxxxx"
		},
		{
			"ImportPath": "k8s.io/client-go/kubernetes/typed/authentication/v1beta1",
			"Rev": "xxxxxxxxxxxxxxxxxxxxxxxxxxxxxxxxxxxxxxxx"
		},
		{
			"ImportPath": "k8s.io/client-go/kubernetes/typed/authorization/v1",
			"Rev": "xxxxxxxxxxxxxxxxxxxxxxxxxxxxxxxxxxxxxxxx"
		},
		{
			"ImportPath": "k8s.io/client-go/kubernetes/typed/authorization/v1beta1",
			"Rev": "xxxxxxxxxxxxxxxxxxxxxxxxxxxxxxxxxxxxxxxx"
		},
		{
			"ImportPath": "k8s.io/client-go/kubernetes/typed/autoscaling/v1",
			"Rev": "xxxxxxxxxxxxxxxxxxxxxxxxxxxxxxxxxxxxxxxx"
		},
		{
			"ImportPath": "k8s.io/client-go/kubernetes/typed/autoscaling/v2beta1",
			"Rev": "xxxxxxxxxxxxxxxxxxxxxxxxxxxxxxxxxxxxxxxx"
		},
		{
			"ImportPath": "k8s.io/client-go/kubernetes/typed/autoscaling/v2beta2",
			"Rev": "xxxxxxxxxxxxxxxxxxxxxxxxxxxxxxxxxxxxxxxx"
		},
		{
			"ImportPath": "k8s.io/client-go/kubernetes/typed/batch/v1",
			"Rev": "xxxxxxxxxxxxxxxxxxxxxxxxxxxxxxxxxxxxxxxx"
		},
		{
			"ImportPath": "k8s.io/client-go/kubernetes/typed/batch/v1beta1",
			"Rev": "xxxxxxxxxxxxxxxxxxxxxxxxxxxxxxxxxxxxxxxx"
		},
		{
			"ImportPath": "k8s.io/client-go/kubernetes/typed/batch/v2alpha1",
			"Rev": "xxxxxxxxxxxxxxxxxxxxxxxxxxxxxxxxxxxxxxxx"
		},
		{
			"ImportPath": "k8s.io/client-go/kubernetes/typed/certificates/v1beta1",
			"Rev": "xxxxxxxxxxxxxxxxxxxxxxxxxxxxxxxxxxxxxxxx"
		},
		{
			"ImportPath": "k8s.io/client-go/kubernetes/typed/coordination/v1",
			"Rev": "xxxxxxxxxxxxxxxxxxxxxxxxxxxxxxxxxxxxxxxx"
		},
		{
			"ImportPath": "k8s.io/client-go/kubernetes/typed/coordination/v1beta1",
			"Rev": "xxxxxxxxxxxxxxxxxxxxxxxxxxxxxxxxxxxxxxxx"
		},
		{
			"ImportPath": "k8s.io/client-go/kubernetes/typed/core/v1",
			"Rev": "xxxxxxxxxxxxxxxxxxxxxxxxxxxxxxxxxxxxxxxx"
		},
		{
			"ImportPath": "k8s.io/client-go/kubernetes/typed/events/v1beta1",
			"Rev": "xxxxxxxxxxxxxxxxxxxxxxxxxxxxxxxxxxxxxxxx"
		},
		{
			"ImportPath": "k8s.io/client-go/kubernetes/typed/extensions/v1beta1",
			"Rev": "xxxxxxxxxxxxxxxxxxxxxxxxxxxxxxxxxxxxxxxx"
		},
		{
			"ImportPath": "k8s.io/client-go/kubernetes/typed/networking/v1",
			"Rev": "xxxxxxxxxxxxxxxxxxxxxxxxxxxxxxxxxxxxxxxx"
		},
		{
			"ImportPath": "k8s.io/client-go/kubernetes/typed/policy/v1beta1",
			"Rev": "xxxxxxxxxxxxxxxxxxxxxxxxxxxxxxxxxxxxxxxx"
		},
		{
			"ImportPath": "k8s.io/client-go/kubernetes/typed/rbac/v1",
			"Rev": "xxxxxxxxxxxxxxxxxxxxxxxxxxxxxxxxxxxxxxxx"
		},
		{
			"ImportPath": "k8s.io/client-go/kubernetes/typed/rbac/v1alpha1",
			"Rev": "xxxxxxxxxxxxxxxxxxxxxxxxxxxxxxxxxxxxxxxx"
		},
		{
			"ImportPath": "k8s.io/client-go/kubernetes/typed/rbac/v1beta1",
			"Rev": "xxxxxxxxxxxxxxxxxxxxxxxxxxxxxxxxxxxxxxxx"
		},
		{
			"ImportPath": "k8s.io/client-go/kubernetes/typed/scheduling/v1alpha1",
			"Rev": "xxxxxxxxxxxxxxxxxxxxxxxxxxxxxxxxxxxxxxxx"
		},
		{
			"ImportPath": "k8s.io/client-go/kubernetes/typed/scheduling/v1beta1",
			"Rev": "xxxxxxxxxxxxxxxxxxxxxxxxxxxxxxxxxxxxxxxx"
		},
		{
			"ImportPath": "k8s.io/client-go/kubernetes/typed/settings/v1alpha1",
			"Rev": "xxxxxxxxxxxxxxxxxxxxxxxxxxxxxxxxxxxxxxxx"
		},
		{
			"ImportPath": "k8s.io/client-go/kubernetes/typed/storage/v1",
			"Rev": "xxxxxxxxxxxxxxxxxxxxxxxxxxxxxxxxxxxxxxxx"
		},
		{
			"ImportPath": "k8s.io/client-go/kubernetes/typed/storage/v1alpha1",
			"Rev": "xxxxxxxxxxxxxxxxxxxxxxxxxxxxxxxxxxxxxxxx"
		},
		{
			"ImportPath": "k8s.io/client-go/kubernetes/typed/storage/v1beta1",
			"Rev": "xxxxxxxxxxxxxxxxxxxxxxxxxxxxxxxxxxxxxxxx"
		},
		{
			"ImportPath": "k8s.io/client-go/listers/admissionregistration/v1alpha1",
			"Rev": "xxxxxxxxxxxxxxxxxxxxxxxxxxxxxxxxxxxxxxxx"
		},
		{
			"ImportPath": "k8s.io/client-go/listers/admissionregistration/v1beta1",
			"Rev": "xxxxxxxxxxxxxxxxxxxxxxxxxxxxxxxxxxxxxxxx"
		},
		{
			"ImportPath": "k8s.io/client-go/listers/apps/v1",
			"Rev": "xxxxxxxxxxxxxxxxxxxxxxxxxxxxxxxxxxxxxxxx"
		},
		{
			"ImportPath": "k8s.io/client-go/listers/apps/v1beta1",
			"Rev": "xxxxxxxxxxxxxxxxxxxxxxxxxxxxxxxxxxxxxxxx"
		},
		{
			"ImportPath": "k8s.io/client-go/listers/apps/v1beta2",
			"Rev": "xxxxxxxxxxxxxxxxxxxxxxxxxxxxxxxxxxxxxxxx"
		},
		{
			"ImportPath": "k8s.io/client-go/listers/auditregistration/v1alpha1",
			"Rev": "xxxxxxxxxxxxxxxxxxxxxxxxxxxxxxxxxxxxxxxx"
		},
		{
			"ImportPath": "k8s.io/client-go/listers/autoscaling/v1",
			"Rev": "xxxxxxxxxxxxxxxxxxxxxxxxxxxxxxxxxxxxxxxx"
		},
		{
			"ImportPath": "k8s.io/client-go/listers/autoscaling/v2beta1",
			"Rev": "xxxxxxxxxxxxxxxxxxxxxxxxxxxxxxxxxxxxxxxx"
		},
		{
			"ImportPath": "k8s.io/client-go/listers/autoscaling/v2beta2",
			"Rev": "xxxxxxxxxxxxxxxxxxxxxxxxxxxxxxxxxxxxxxxx"
		},
		{
			"ImportPath": "k8s.io/client-go/listers/batch/v1",
			"Rev": "xxxxxxxxxxxxxxxxxxxxxxxxxxxxxxxxxxxxxxxx"
		},
		{
			"ImportPath": "k8s.io/client-go/listers/batch/v1beta1",
			"Rev": "xxxxxxxxxxxxxxxxxxxxxxxxxxxxxxxxxxxxxxxx"
		},
		{
			"ImportPath": "k8s.io/client-go/listers/batch/v2alpha1",
			"Rev": "xxxxxxxxxxxxxxxxxxxxxxxxxxxxxxxxxxxxxxxx"
		},
		{
			"ImportPath": "k8s.io/client-go/listers/certificates/v1beta1",
			"Rev": "xxxxxxxxxxxxxxxxxxxxxxxxxxxxxxxxxxxxxxxx"
		},
		{
			"ImportPath": "k8s.io/client-go/listers/coordination/v1",
			"Rev": "xxxxxxxxxxxxxxxxxxxxxxxxxxxxxxxxxxxxxxxx"
		},
		{
			"ImportPath": "k8s.io/client-go/listers/coordination/v1beta1",
			"Rev": "xxxxxxxxxxxxxxxxxxxxxxxxxxxxxxxxxxxxxxxx"
		},
		{
			"ImportPath": "k8s.io/client-go/listers/core/v1",
			"Rev": "xxxxxxxxxxxxxxxxxxxxxxxxxxxxxxxxxxxxxxxx"
		},
		{
			"ImportPath": "k8s.io/client-go/listers/events/v1beta1",
			"Rev": "xxxxxxxxxxxxxxxxxxxxxxxxxxxxxxxxxxxxxxxx"
		},
		{
			"ImportPath": "k8s.io/client-go/listers/extensions/v1beta1",
			"Rev": "xxxxxxxxxxxxxxxxxxxxxxxxxxxxxxxxxxxxxxxx"
		},
		{
			"ImportPath": "k8s.io/client-go/listers/networking/v1",
			"Rev": "xxxxxxxxxxxxxxxxxxxxxxxxxxxxxxxxxxxxxxxx"
		},
		{
			"ImportPath": "k8s.io/client-go/listers/policy/v1beta1",
			"Rev": "xxxxxxxxxxxxxxxxxxxxxxxxxxxxxxxxxxxxxxxx"
		},
		{
			"ImportPath": "k8s.io/client-go/listers/rbac/v1",
			"Rev": "xxxxxxxxxxxxxxxxxxxxxxxxxxxxxxxxxxxxxxxx"
		},
		{
			"ImportPath": "k8s.io/client-go/listers/rbac/v1alpha1",
			"Rev": "xxxxxxxxxxxxxxxxxxxxxxxxxxxxxxxxxxxxxxxx"
		},
		{
			"ImportPath": "k8s.io/client-go/listers/rbac/v1beta1",
			"Rev": "xxxxxxxxxxxxxxxxxxxxxxxxxxxxxxxxxxxxxxxx"
		},
		{
			"ImportPath": "k8s.io/client-go/listers/scheduling/v1alpha1",
			"Rev": "xxxxxxxxxxxxxxxxxxxxxxxxxxxxxxxxxxxxxxxx"
		},
		{
			"ImportPath": "k8s.io/client-go/listers/scheduling/v1beta1",
			"Rev": "xxxxxxxxxxxxxxxxxxxxxxxxxxxxxxxxxxxxxxxx"
		},
		{
			"ImportPath": "k8s.io/client-go/listers/settings/v1alpha1",
			"Rev": "xxxxxxxxxxxxxxxxxxxxxxxxxxxxxxxxxxxxxxxx"
		},
		{
			"ImportPath": "k8s.io/client-go/listers/storage/v1",
			"Rev": "xxxxxxxxxxxxxxxxxxxxxxxxxxxxxxxxxxxxxxxx"
		},
		{
			"ImportPath": "k8s.io/client-go/listers/storage/v1alpha1",
			"Rev": "xxxxxxxxxxxxxxxxxxxxxxxxxxxxxxxxxxxxxxxx"
		},
		{
			"ImportPath": "k8s.io/client-go/listers/storage/v1beta1",
			"Rev": "xxxxxxxxxxxxxxxxxxxxxxxxxxxxxxxxxxxxxxxx"
		},
		{
			"ImportPath": "k8s.io/client-go/pkg/apis/clientauthentication",
			"Rev": "xxxxxxxxxxxxxxxxxxxxxxxxxxxxxxxxxxxxxxxx"
		},
		{
			"ImportPath": "k8s.io/client-go/pkg/apis/clientauthentication/v1alpha1",
			"Rev": "xxxxxxxxxxxxxxxxxxxxxxxxxxxxxxxxxxxxxxxx"
		},
		{
			"ImportPath": "k8s.io/client-go/pkg/apis/clientauthentication/v1beta1",
			"Rev": "xxxxxxxxxxxxxxxxxxxxxxxxxxxxxxxxxxxxxxxx"
		},
		{
			"ImportPath": "k8s.io/client-go/pkg/version",
			"Rev": "xxxxxxxxxxxxxxxxxxxxxxxxxxxxxxxxxxxxxxxx"
		},
		{
			"ImportPath": "k8s.io/client-go/plugin/pkg/client/auth/exec",
			"Rev": "xxxxxxxxxxxxxxxxxxxxxxxxxxxxxxxxxxxxxxxx"
		},
		{
			"ImportPath": "k8s.io/client-go/rest",
			"Rev": "xxxxxxxxxxxxxxxxxxxxxxxxxxxxxxxxxxxxxxxx"
		},
		{
			"ImportPath": "k8s.io/client-go/rest/watch",
			"Rev": "xxxxxxxxxxxxxxxxxxxxxxxxxxxxxxxxxxxxxxxx"
		},
		{
			"ImportPath": "k8s.io/client-go/scale/scheme",
			"Rev": "xxxxxxxxxxxxxxxxxxxxxxxxxxxxxxxxxxxxxxxx"
		},
		{
			"ImportPath": "k8s.io/client-go/scale/scheme/appsint",
			"Rev": "xxxxxxxxxxxxxxxxxxxxxxxxxxxxxxxxxxxxxxxx"
		},
		{
			"ImportPath": "k8s.io/client-go/scale/scheme/appsv1beta1",
			"Rev": "xxxxxxxxxxxxxxxxxxxxxxxxxxxxxxxxxxxxxxxx"
		},
		{
			"ImportPath": "k8s.io/client-go/scale/scheme/appsv1beta2",
			"Rev": "xxxxxxxxxxxxxxxxxxxxxxxxxxxxxxxxxxxxxxxx"
		},
		{
			"ImportPath": "k8s.io/client-go/scale/scheme/autoscalingv1",
			"Rev": "xxxxxxxxxxxxxxxxxxxxxxxxxxxxxxxxxxxxxxxx"
		},
		{
			"ImportPath": "k8s.io/client-go/scale/scheme/extensionsint",
			"Rev": "xxxxxxxxxxxxxxxxxxxxxxxxxxxxxxxxxxxxxxxx"
		},
		{
			"ImportPath": "k8s.io/client-go/scale/scheme/extensionsv1beta1",
			"Rev": "xxxxxxxxxxxxxxxxxxxxxxxxxxxxxxxxxxxxxxxx"
		},
		{
			"ImportPath": "k8s.io/client-go/testing",
			"Rev": "xxxxxxxxxxxxxxxxxxxxxxxxxxxxxxxxxxxxxxxx"
		},
		{
			"ImportPath": "k8s.io/client-go/third_party/forked/golang/template",
			"Rev": "xxxxxxxxxxxxxxxxxxxxxxxxxxxxxxxxxxxxxxxx"
		},
		{
			"ImportPath": "k8s.io/client-go/tools/auth",
			"Rev": "xxxxxxxxxxxxxxxxxxxxxxxxxxxxxxxxxxxxxxxx"
		},
		{
			"ImportPath": "k8s.io/client-go/tools/cache",
			"Rev": "xxxxxxxxxxxxxxxxxxxxxxxxxxxxxxxxxxxxxxxx"
		},
		{
			"ImportPath": "k8s.io/client-go/tools/clientcmd",
			"Rev": "xxxxxxxxxxxxxxxxxxxxxxxxxxxxxxxxxxxxxxxx"
		},
		{
			"ImportPath": "k8s.io/client-go/tools/clientcmd/api",
			"Rev": "xxxxxxxxxxxxxxxxxxxxxxxxxxxxxxxxxxxxxxxx"
		},
		{
			"ImportPath": "k8s.io/client-go/tools/clientcmd/api/latest",
			"Rev": "xxxxxxxxxxxxxxxxxxxxxxxxxxxxxxxxxxxxxxxx"
		},
		{
			"ImportPath": "k8s.io/client-go/tools/clientcmd/api/v1",
			"Rev": "xxxxxxxxxxxxxxxxxxxxxxxxxxxxxxxxxxxxxxxx"
		},
		{
			"ImportPath": "k8s.io/client-go/tools/metrics",
			"Rev": "xxxxxxxxxxxxxxxxxxxxxxxxxxxxxxxxxxxxxxxx"
		},
		{
			"ImportPath": "k8s.io/client-go/tools/pager",
			"Rev": "xxxxxxxxxxxxxxxxxxxxxxxxxxxxxxxxxxxxxxxx"
		},
		{
			"ImportPath": "k8s.io/client-go/tools/record",
			"Rev": "xxxxxxxxxxxxxxxxxxxxxxxxxxxxxxxxxxxxxxxx"
		},
		{
			"ImportPath": "k8s.io/client-go/tools/reference",
			"Rev": "xxxxxxxxxxxxxxxxxxxxxxxxxxxxxxxxxxxxxxxx"
		},
		{
			"ImportPath": "k8s.io/client-go/transport",
			"Rev": "xxxxxxxxxxxxxxxxxxxxxxxxxxxxxxxxxxxxxxxx"
		},
		{
			"ImportPath": "k8s.io/client-go/util/buffer",
			"Rev": "xxxxxxxxxxxxxxxxxxxxxxxxxxxxxxxxxxxxxxxx"
		},
		{
			"ImportPath": "k8s.io/client-go/util/cert",
			"Rev": "xxxxxxxxxxxxxxxxxxxxxxxxxxxxxxxxxxxxxxxx"
		},
		{
			"ImportPath": "k8s.io/client-go/util/connrotation",
			"Rev": "xxxxxxxxxxxxxxxxxxxxxxxxxxxxxxxxxxxxxxxx"
		},
		{
			"ImportPath": "k8s.io/client-go/util/flowcontrol",
			"Rev": "xxxxxxxxxxxxxxxxxxxxxxxxxxxxxxxxxxxxxxxx"
		},
		{
			"ImportPath": "k8s.io/client-go/util/homedir",
			"Rev": "xxxxxxxxxxxxxxxxxxxxxxxxxxxxxxxxxxxxxxxx"
		},
		{
			"ImportPath": "k8s.io/client-go/util/integer",
			"Rev": "xxxxxxxxxxxxxxxxxxxxxxxxxxxxxxxxxxxxxxxx"
		},
		{
			"ImportPath": "k8s.io/client-go/util/retry",
			"Rev": "xxxxxxxxxxxxxxxxxxxxxxxxxxxxxxxxxxxxxxxx"
		},
		{
			"ImportPath": "k8s.io/component-base/logs",
			"Rev": "xxxxxxxxxxxxxxxxxxxxxxxxxxxxxxxxxxxxxxxx"
		},
		{
			"ImportPath": "k8s.io/klog",
			"Rev": "8139d8cb77af419532b33dfa7dd09fbc5f1d344f"
		},
		{
			"ImportPath": "k8s.io/kube-openapi/pkg/builder",
			"Rev": "0317810137be915b9cf888946c6e115c1bfac693"
		},
		{
			"ImportPath": "k8s.io/kube-openapi/pkg/common",
			"Rev": "0317810137be915b9cf888946c6e115c1bfac693"
		},
		{
			"ImportPath": "k8s.io/kube-openapi/pkg/handler",
			"Rev": "0317810137be915b9cf888946c6e115c1bfac693"
		},
		{
			"ImportPath": "k8s.io/kube-openapi/pkg/schemaconv",
			"Rev": "0317810137be915b9cf888946c6e115c1bfac693"
		},
		{
			"ImportPath": "k8s.io/kube-openapi/pkg/util",
			"Rev": "0317810137be915b9cf888946c6e115c1bfac693"
		},
		{
			"ImportPath": "k8s.io/kube-openapi/pkg/util/proto",
			"Rev": "0317810137be915b9cf888946c6e115c1bfac693"
		},
		{
			"ImportPath": "k8s.io/apimachinery/pkg/api/apitesting/fuzzer",
			"Rev": "xxxxxxxxxxxxxxxxxxxxxxxxxxxxxxxxxxxxxxxx"
		},
		{
			"ImportPath": "k8s.io/apimachinery/pkg/api/apitesting/roundtrip",
			"Rev": "xxxxxxxxxxxxxxxxxxxxxxxxxxxxxxxxxxxxxxxx"
		},
		{
			"ImportPath": "k8s.io/apimachinery/pkg/api/equality",
			"Rev": "xxxxxxxxxxxxxxxxxxxxxxxxxxxxxxxxxxxxxxxx"
		},
		{
			"ImportPath": "k8s.io/apimachinery/pkg/api/errors",
			"Rev": "xxxxxxxxxxxxxxxxxxxxxxxxxxxxxxxxxxxxxxxx"
		},
		{
			"ImportPath": "k8s.io/apimachinery/pkg/api/meta",
			"Rev": "xxxxxxxxxxxxxxxxxxxxxxxxxxxxxxxxxxxxxxxx"
		},
		{
			"ImportPath": "k8s.io/apimachinery/pkg/api/meta/table",
			"Rev": "xxxxxxxxxxxxxxxxxxxxxxxxxxxxxxxxxxxxxxxx"
		},
		{
			"ImportPath": "k8s.io/apimachinery/pkg/api/resource",
			"Rev": "xxxxxxxxxxxxxxxxxxxxxxxxxxxxxxxxxxxxxxxx"
		},
		{
			"ImportPath": "k8s.io/apimachinery/pkg/api/validation",
			"Rev": "xxxxxxxxxxxxxxxxxxxxxxxxxxxxxxxxxxxxxxxx"
		},
		{
			"ImportPath": "k8s.io/apimachinery/pkg/apis/meta/fuzzer",
			"Rev": "xxxxxxxxxxxxxxxxxxxxxxxxxxxxxxxxxxxxxxxx"
		},
		{
			"ImportPath": "k8s.io/apimachinery/pkg/apis/meta/internalversion",
			"Rev": "xxxxxxxxxxxxxxxxxxxxxxxxxxxxxxxxxxxxxxxx"
		},
		{
			"ImportPath": "k8s.io/apimachinery/pkg/apis/meta/v1",
			"Rev": "xxxxxxxxxxxxxxxxxxxxxxxxxxxxxxxxxxxxxxxx"
		},
		{
			"ImportPath": "k8s.io/apimachinery/pkg/apis/meta/v1/unstructured",
			"Rev": "xxxxxxxxxxxxxxxxxxxxxxxxxxxxxxxxxxxxxxxx"
		},
		{
			"ImportPath": "k8s.io/apimachinery/pkg/apis/meta/v1beta1",
			"Rev": "xxxxxxxxxxxxxxxxxxxxxxxxxxxxxxxxxxxxxxxx"
		},
		{
			"ImportPath": "k8s.io/apimachinery/pkg/conversion",
			"Rev": "xxxxxxxxxxxxxxxxxxxxxxxxxxxxxxxxxxxxxxxx"
		},
		{
			"ImportPath": "k8s.io/apimachinery/pkg/fields",
			"Rev": "xxxxxxxxxxxxxxxxxxxxxxxxxxxxxxxxxxxxxxxx"
		},
		{
			"ImportPath": "k8s.io/apimachinery/pkg/labels",
			"Rev": "xxxxxxxxxxxxxxxxxxxxxxxxxxxxxxxxxxxxxxxx"
		},
		{
			"ImportPath": "k8s.io/apimachinery/pkg/runtime",
			"Rev": "xxxxxxxxxxxxxxxxxxxxxxxxxxxxxxxxxxxxxxxx"
		},
		{
			"ImportPath": "k8s.io/apimachinery/pkg/runtime/schema",
			"Rev": "xxxxxxxxxxxxxxxxxxxxxxxxxxxxxxxxxxxxxxxx"
		},
		{
			"ImportPath": "k8s.io/apimachinery/pkg/runtime/serializer",
			"Rev": "xxxxxxxxxxxxxxxxxxxxxxxxxxxxxxxxxxxxxxxx"
		},
		{
			"ImportPath": "k8s.io/apimachinery/pkg/runtime/serializer/json",
			"Rev": "xxxxxxxxxxxxxxxxxxxxxxxxxxxxxxxxxxxxxxxx"
		},
		{
			"ImportPath": "k8s.io/apimachinery/pkg/runtime/serializer/versioning",
			"Rev": "xxxxxxxxxxxxxxxxxxxxxxxxxxxxxxxxxxxxxxxx"
		},
		{
			"ImportPath": "k8s.io/apimachinery/pkg/types",
			"Rev": "xxxxxxxxxxxxxxxxxxxxxxxxxxxxxxxxxxxxxxxx"
		},
		{
			"ImportPath": "k8s.io/apimachinery/pkg/util/diff",
			"Rev": "xxxxxxxxxxxxxxxxxxxxxxxxxxxxxxxxxxxxxxxx"
		},
		{
			"ImportPath": "k8s.io/apimachinery/pkg/util/errors",
			"Rev": "xxxxxxxxxxxxxxxxxxxxxxxxxxxxxxxxxxxxxxxx"
		},
		{
			"ImportPath": "k8s.io/apimachinery/pkg/util/intstr",
			"Rev": "xxxxxxxxxxxxxxxxxxxxxxxxxxxxxxxxxxxxxxxx"
		},
		{
			"ImportPath": "k8s.io/apimachinery/pkg/util/json",
			"Rev": "xxxxxxxxxxxxxxxxxxxxxxxxxxxxxxxxxxxxxxxx"
		},
		{
			"ImportPath": "k8s.io/apimachinery/pkg/util/runtime",
			"Rev": "xxxxxxxxxxxxxxxxxxxxxxxxxxxxxxxxxxxxxxxx"
		},
		{
			"ImportPath": "k8s.io/apimachinery/pkg/util/sets",
			"Rev": "xxxxxxxxxxxxxxxxxxxxxxxxxxxxxxxxxxxxxxxx"
		},
		{
			"ImportPath": "k8s.io/apimachinery/pkg/util/uuid",
			"Rev": "xxxxxxxxxxxxxxxxxxxxxxxxxxxxxxxxxxxxxxxx"
		},
		{
			"ImportPath": "k8s.io/apimachinery/pkg/util/validation",
			"Rev": "xxxxxxxxxxxxxxxxxxxxxxxxxxxxxxxxxxxxxxxx"
		},
		{
			"ImportPath": "k8s.io/apimachinery/pkg/util/validation/field",
			"Rev": "xxxxxxxxxxxxxxxxxxxxxxxxxxxxxxxxxxxxxxxx"
		},
		{
			"ImportPath": "k8s.io/apimachinery/pkg/util/wait",
			"Rev": "xxxxxxxxxxxxxxxxxxxxxxxxxxxxxxxxxxxxxxxx"
		},
		{
			"ImportPath": "k8s.io/apimachinery/pkg/version",
			"Rev": "xxxxxxxxxxxxxxxxxxxxxxxxxxxxxxxxxxxxxxxx"
		},
		{
			"ImportPath": "k8s.io/apimachinery/pkg/watch",
			"Rev": "xxxxxxxxxxxxxxxxxxxxxxxxxxxxxxxxxxxxxxxx"
		},
		{
			"ImportPath": "k8s.io/apiserver/pkg/admission",
			"Rev": "xxxxxxxxxxxxxxxxxxxxxxxxxxxxxxxxxxxxxxxx"
		},
		{
			"ImportPath": "k8s.io/apiserver/pkg/endpoints/discovery",
			"Rev": "xxxxxxxxxxxxxxxxxxxxxxxxxxxxxxxxxxxxxxxx"
		},
		{
			"ImportPath": "k8s.io/apiserver/pkg/endpoints/handlers",
			"Rev": "xxxxxxxxxxxxxxxxxxxxxxxxxxxxxxxxxxxxxxxx"
		},
		{
			"ImportPath": "k8s.io/apiserver/pkg/endpoints/handlers/responsewriters",
			"Rev": "xxxxxxxxxxxxxxxxxxxxxxxxxxxxxxxxxxxxxxxx"
		},
		{
			"ImportPath": "k8s.io/apiserver/pkg/endpoints/metrics",
			"Rev": "xxxxxxxxxxxxxxxxxxxxxxxxxxxxxxxxxxxxxxxx"
		},
		{
			"ImportPath": "k8s.io/apiserver/pkg/endpoints/request",
			"Rev": "xxxxxxxxxxxxxxxxxxxxxxxxxxxxxxxxxxxxxxxx"
		},
		{
			"ImportPath": "k8s.io/apiserver/pkg/registry/generic",
			"Rev": "xxxxxxxxxxxxxxxxxxxxxxxxxxxxxxxxxxxxxxxx"
		},
		{
			"ImportPath": "k8s.io/apiserver/pkg/registry/generic/registry",
			"Rev": "xxxxxxxxxxxxxxxxxxxxxxxxxxxxxxxxxxxxxxxx"
		},
		{
			"ImportPath": "k8s.io/apiserver/pkg/registry/generic/testing",
			"Rev": "xxxxxxxxxxxxxxxxxxxxxxxxxxxxxxxxxxxxxxxx"
		},
		{
			"ImportPath": "k8s.io/apiserver/pkg/registry/rest",
			"Rev": "xxxxxxxxxxxxxxxxxxxxxxxxxxxxxxxxxxxxxxxx"
		},
		{
			"ImportPath": "k8s.io/apiserver/pkg/server",
			"Rev": "xxxxxxxxxxxxxxxxxxxxxxxxxxxxxxxxxxxxxxxx"
		},
		{
			"ImportPath": "k8s.io/apiserver/pkg/server/options",
			"Rev": "xxxxxxxxxxxxxxxxxxxxxxxxxxxxxxxxxxxxxxxx"
		},
		{
			"ImportPath": "k8s.io/apiserver/pkg/server/storage",
			"Rev": "xxxxxxxxxxxxxxxxxxxxxxxxxxxxxxxxxxxxxxxx"
		},
		{
			"ImportPath": "k8s.io/apiserver/pkg/storage",
			"Rev": "xxxxxxxxxxxxxxxxxxxxxxxxxxxxxxxxxxxxxxxx"
		},
		{
			"ImportPath": "k8s.io/apiserver/pkg/storage/errors",
			"Rev": "xxxxxxxxxxxxxxxxxxxxxxxxxxxxxxxxxxxxxxxx"
		},
		{
			"ImportPath": "k8s.io/apiserver/pkg/storage/etcd/testing",
			"Rev": "xxxxxxxxxxxxxxxxxxxxxxxxxxxxxxxxxxxxxxxx"
		},
		{
			"ImportPath": "k8s.io/apiserver/pkg/storage/names",
			"Rev": "xxxxxxxxxxxxxxxxxxxxxxxxxxxxxxxxxxxxxxxx"
		},
		{
			"ImportPath": "k8s.io/apiserver/pkg/storage/storagebackend",
			"Rev": "xxxxxxxxxxxxxxxxxxxxxxxxxxxxxxxxxxxxxxxx"
		},
		{
			"ImportPath": "k8s.io/apiserver/pkg/util/dryrun",
			"Rev": "xxxxxxxxxxxxxxxxxxxxxxxxxxxxxxxxxxxxxxxx"
		},
		{
			"ImportPath": "k8s.io/apiserver/pkg/util/feature",
			"Rev": "xxxxxxxxxxxxxxxxxxxxxxxxxxxxxxxxxxxxxxxx"
		},
		{
			"ImportPath": "k8s.io/apiserver/pkg/util/feature/testing",
			"Rev": "xxxxxxxxxxxxxxxxxxxxxxxxxxxxxxxxxxxxxxxx"
		},
		{
			"ImportPath": "k8s.io/apiserver/pkg/util/proxy",
			"Rev": "xxxxxxxxxxxxxxxxxxxxxxxxxxxxxxxxxxxxxxxx"
		},
		{
			"ImportPath": "k8s.io/apiserver/pkg/util/webhook",
			"Rev": "xxxxxxxxxxxxxxxxxxxxxxxxxxxxxxxxxxxxxxxx"
		},
		{
			"ImportPath": "k8s.io/client-go/discovery",
			"Rev": "xxxxxxxxxxxxxxxxxxxxxxxxxxxxxxxxxxxxxxxx"
		},
		{
			"ImportPath": "k8s.io/client-go/discovery/fake",
			"Rev": "xxxxxxxxxxxxxxxxxxxxxxxxxxxxxxxxxxxxxxxx"
		},
		{
			"ImportPath": "k8s.io/client-go/dynamic",
			"Rev": "xxxxxxxxxxxxxxxxxxxxxxxxxxxxxxxxxxxxxxxx"
		},
		{
			"ImportPath": "k8s.io/client-go/kubernetes",
			"Rev": "xxxxxxxxxxxxxxxxxxxxxxxxxxxxxxxxxxxxxxxx"
		},
		{
			"ImportPath": "k8s.io/client-go/kubernetes/scheme",
			"Rev": "xxxxxxxxxxxxxxxxxxxxxxxxxxxxxxxxxxxxxxxx"
		},
		{
			"ImportPath": "k8s.io/client-go/listers/core/v1",
			"Rev": "xxxxxxxxxxxxxxxxxxxxxxxxxxxxxxxxxxxxxxxx"
		},
		{
			"ImportPath": "k8s.io/client-go/rest",
			"Rev": "xxxxxxxxxxxxxxxxxxxxxxxxxxxxxxxxxxxxxxxx"
		},
		{
			"ImportPath": "k8s.io/client-go/restmapper",
			"Rev": "xxxxxxxxxxxxxxxxxxxxxxxxxxxxxxxxxxxxxxxx"
		},
		{
			"ImportPath": "k8s.io/client-go/scale",
			"Rev": "xxxxxxxxxxxxxxxxxxxxxxxxxxxxxxxxxxxxxxxx"
		},
		{
			"ImportPath": "k8s.io/client-go/scale/scheme/autoscalingv1",
			"Rev": "xxxxxxxxxxxxxxxxxxxxxxxxxxxxxxxxxxxxxxxx"
		},
		{
			"ImportPath": "k8s.io/client-go/testing",
			"Rev": "xxxxxxxxxxxxxxxxxxxxxxxxxxxxxxxxxxxxxxxx"
		},
		{
			"ImportPath": "k8s.io/client-go/tools/cache",
			"Rev": "xxxxxxxxxxxxxxxxxxxxxxxxxxxxxxxxxxxxxxxx"
		},
		{
			"ImportPath": "k8s.io/client-go/util/flowcontrol",
			"Rev": "xxxxxxxxxxxxxxxxxxxxxxxxxxxxxxxxxxxxxxxx"
		},
		{
			"ImportPath": "k8s.io/client-go/util/jsonpath",
			"Rev": "xxxxxxxxxxxxxxxxxxxxxxxxxxxxxxxxxxxxxxxx"
		},
		{
			"ImportPath": "k8s.io/client-go/util/workqueue",
			"Rev": "xxxxxxxxxxxxxxxxxxxxxxxxxxxxxxxxxxxxxxxx"
		},
		{
<<<<<<< HEAD
			"ImportPath": "sigs.k8s.io/structured-merge-diff/fieldpath",
			"Rev": "6e488066a1c47f8c285006360b1b39fb3fa8bbbc"
		},
		{
			"ImportPath": "sigs.k8s.io/structured-merge-diff/merge",
			"Rev": "6e488066a1c47f8c285006360b1b39fb3fa8bbbc"
		},
		{
			"ImportPath": "sigs.k8s.io/structured-merge-diff/schema",
			"Rev": "6e488066a1c47f8c285006360b1b39fb3fa8bbbc"
		},
		{
			"ImportPath": "sigs.k8s.io/structured-merge-diff/typed",
			"Rev": "6e488066a1c47f8c285006360b1b39fb3fa8bbbc"
		},
		{
			"ImportPath": "sigs.k8s.io/structured-merge-diff/value",
			"Rev": "6e488066a1c47f8c285006360b1b39fb3fa8bbbc"
=======
			"ImportPath": "k8s.io/component-base/logs",
			"Rev": "xxxxxxxxxxxxxxxxxxxxxxxxxxxxxxxxxxxxxxxx"
>>>>>>> 31e4ece5
		},
		{
			"ImportPath": "sigs.k8s.io/yaml",
			"Rev": "fd68e9863619f6ec2fdd8625fe1f02e7c877e480"
		}
	]
}<|MERGE_RESOLUTION|>--- conflicted
+++ resolved
@@ -2591,7 +2591,10 @@
 			"Rev": "xxxxxxxxxxxxxxxxxxxxxxxxxxxxxxxxxxxxxxxx"
 		},
 		{
-<<<<<<< HEAD
+			"ImportPath": "k8s.io/component-base/logs",
+			"Rev": "xxxxxxxxxxxxxxxxxxxxxxxxxxxxxxxxxxxxxxxx"
+		},
+		{
 			"ImportPath": "sigs.k8s.io/structured-merge-diff/fieldpath",
 			"Rev": "6e488066a1c47f8c285006360b1b39fb3fa8bbbc"
 		},
@@ -2610,10 +2613,6 @@
 		{
 			"ImportPath": "sigs.k8s.io/structured-merge-diff/value",
 			"Rev": "6e488066a1c47f8c285006360b1b39fb3fa8bbbc"
-=======
-			"ImportPath": "k8s.io/component-base/logs",
-			"Rev": "xxxxxxxxxxxxxxxxxxxxxxxxxxxxxxxxxxxxxxxx"
->>>>>>> 31e4ece5
 		},
 		{
 			"ImportPath": "sigs.k8s.io/yaml",
