--- conflicted
+++ resolved
@@ -131,12 +131,6 @@
 	// portRange is the range of host ports (beginPort-endPort, inclusive) that may be consumed
 	// in order to proxy service traffic. If unspecified (0-0) then ports will be randomly chosen.
 	PortRange string `json:"portRange"`
-<<<<<<< HEAD
-	// resourceContainer is the absolute name of the resource-only container to create and run
-	// the Kube-proxy in (Default: /kube-proxy).
-	ResourceContainer string `json:"resourceContainer"`
-=======
->>>>>>> 23649560
 	// udpIdleTimeout is how long an idle UDP connection will be kept open (e.g. '250ms', '2s').
 	// Must be greater than 0. Only applicable for proxyMode=userspace.
 	UDPIdleTimeout metav1.Duration `json:"udpIdleTimeout"`
